--- conflicted
+++ resolved
@@ -1,20 +1,18 @@
 #![allow(clippy::module_inception)]
 
-<<<<<<< HEAD
-use byteorder::{BigEndian, ByteOrder, ReadBytesExt};
-=======
-use std::collections::HashMap;
->>>>>>> 2187a508
+
 use std::fmt::Debug;
 use std::io::Cursor;
 use std::ops::{Bound, RangeBounds};
 use std::sync::Arc;
+use std::collections::HashMap;
 
 use crate::error::{
     l_r_err, l_w_err, s_r_err, s_w_err, sm_r_err, v_r_err, v_w_err, StorageIOResult, StorageResult,
 };
 use crate::store::state_machine::{CommandResp, StateMachineContent};
 use crate::{ClusterNodeId, TypeConfig, ClusterNode};
+use byteorder::{BigEndian, ByteOrder, ReadBytesExt};
 use openraft::async_trait::async_trait;
 use openraft::storage::LogState;
 use openraft::storage::Snapshot;
@@ -33,7 +31,6 @@
 use openraft::StorageIOError;
 use openraft::Vote;
 use tokio::sync::RwLock;
-use tracing;
 use tracing::info;
 
 pub mod command;
@@ -43,13 +40,7 @@
 pub mod state_machine;
 pub mod store;
 
-<<<<<<< HEAD
-use self::state_machine::StateMachine;
-=======
-use crate::store::config::Config;
-
 use self::state_machine::{StateMachine, WatchTenantMetaData};
->>>>>>> 2187a508
 
 #[derive(serde::Deserialize, serde::Serialize, Debug)]
 pub struct SnapshotInfo {
@@ -63,22 +54,7 @@
     db: Arc<sled::Db>,
     /// The Raft state machine.
     pub state_machine: RwLock<StateMachine>,
-<<<<<<< HEAD
-=======
-
-    /// The current granted vote.
-    vote: sled::Tree,
-
-    snapshot_idx: Arc<Mutex<u64>>,
-
-    current_snapshot: RwLock<Option<SnapshotInfo>>,
-
-    config: Config,
-
     pub watch: RwLock<HashMap<String, WatchTenantMetaData>>,
-
-    pub node_id: NodeId,
->>>>>>> 2187a508
 }
 
 fn store(db: &sled::Db) -> sled::Tree {
@@ -100,7 +76,8 @@
         let sm = StateMachine::new(db.clone());
         Self{
             db,
-            state_machine: RwLock::new(sm)
+            state_machine: RwLock::new(sm),
+            watch: RwLock::new(HashMap::new()),
         }
     }
     fn get_last_purged_(&self) -> StorageIOResult<Option<LogId<u64>>> {
@@ -133,21 +110,7 @@
             .and_then(|v| serde_json::from_slice(&v).ok())
             .unwrap_or(0);
 
-<<<<<<< HEAD
         Ok(val)
-=======
-        Store {
-            last_purged_log_id: Default::default(),
-            config,
-            node_id,
-            log,
-            state_machine: Default::default(),
-            vote,
-            snapshot_idx: Arc::new(Mutex::new(0)),
-            current_snapshot,
-            watch: RwLock::new(HashMap::new()),
-        }
->>>>>>> 2187a508
     }
 
     async fn set_snapshot_index_(&self, snapshot_index: u64) -> StorageIOResult<()> {
@@ -456,32 +419,23 @@
     ) -> Result<Vec<CommandResp>, StorageError<ClusterNodeId>> {
         let mut res = Vec::with_capacity(entries.len());
 
+        let mut sm = self.state_machine.write().await;
         let mut watch = self.watch.write().await;
-        let mut sm = self.state_machine.write().await;
 
         for entry in entries {
-            info!("apply_to_state_machine replicate to sm {:?}", entry.log_id);
             sm.set_last_applied_log(entry.log_id).await?;
-            info!("apply_to_state_machine replicate to sm {:?}", entry.log_id);
             match entry.payload {
                 EntryPayload::Blank => res.push(CommandResp::default()),
                 EntryPayload::Membership(ref mem) => {
-<<<<<<< HEAD
                     sm.set_last_membership(EffectiveMembership::new(
                         Some(entry.log_id),
                         mem.clone(),
                     ))
                     .await?;
                     res.push(CommandResp::default())
-=======
-                    sm.last_membership = EffectiveMembership::new(Some(entry.log_id), mem.clone());
-                    res.push(CommandResp::default());
->>>>>>> 2187a508
                 }
 
-                EntryPayload::Normal(ref req) => {
-                    res.push(sm.process_write_command(req, &mut watch));
-                }
+                EntryPayload::Normal(ref req) => res.push(sm.process_write_command(req, &mut watch)),
             };
         }
         Ok(res)
