--- conflicted
+++ resolved
@@ -17,17 +17,11 @@
 
 use trace::info;
 
-<<<<<<< HEAD
 use crate::error::{MetaError, MetaResult};
-=======
-use models::schema::{DatabaseSchema, Tenant, TenantOptions, TskvTableSchema};
-
->>>>>>> 0129152c
 use crate::tenant_manager::RemoteTenantManager;
 use crate::user_manager::{UserManager, UserManagerMock};
 use crate::{client, store};
-use models::schema::{Tenant, TenantOptions, TskvTableSchema};
-
+use models::schema::{DatabaseSchema, Tenant, TenantOptions, TskvTableSchema};
 pub type UserManagerRef = Arc<dyn UserManager>;
 pub type TenantManagerRef = Arc<dyn TenantManager>;
 pub type MetaClientRef = Arc<dyn MetaClient>;
@@ -212,7 +206,7 @@
             meta_url: meta_url.clone(),
             conn_map: RwLock::new(HashMap::new()),
             data_nodes: RwLock::new(HashMap::new()),
-            client: MetaHttpClient::new(1, meta_url),
+            client: MetaHttpClient::new(1, meta_url.clone()),
         }
     }
 }
