use actix_web::get;
use actix_web::post;
use actix_web::web;
use actix_web::web::Data;
use actix_web::Responder;
use openraft::error::Infallible;
use web::Json;

use crate::store::command::*;
use crate::store::state_machine::CommandResp;
use crate::MetaApp;

#[post("/read")]
pub async fn read(app: Data<MetaApp>, req: Json<ReadCommand>) -> actix_web::Result<impl Responder> {
    let sm = app.store.state_machine.read().await;

    let res = sm.process_read_command(&req.0);

    let response: Result<CommandResp, Infallible> = Ok(res);
    Ok(Json(response))
}

#[post("/write")]
pub async fn write(
    app: Data<MetaApp>,
    req: Json<WriteCommand>,
) -> actix_web::Result<impl Responder> {
    let res = match app.raft.client_write(req.0).await {
        Ok(val) => val.data,
        Err(err) => {
            TenaneMetaDataResp::new(META_REQUEST_FAILED, format!("raft write error: {}", err))
                .to_string()
        }
    };

    let response: Result<CommandResp, Infallible> = Ok(res);
    Ok(Json(response))
}

#[get("/debug")]
pub async fn debug(app: Data<MetaApp>) -> actix_web::Result<impl Responder> {
    let sm = app.store.state_machine.read().await;

<<<<<<< HEAD
    let mut response = "******---------------------------******\n".to_string();
    for res in sm.db.iter() {
        let (k, v) = res.unwrap();
        let k = String::from_utf8((*k).to_owned()).unwrap();
        let v = String::from_utf8((*v).to_owned()).unwrap();
=======
    let mut response = format!("******----------version: {}-------******\n", sm.version());
    for (k, v) in sm.data.iter() {
>>>>>>> 0129152c
        response = response + &format!("* {}: {}\n", k, v);
    }
    response += "******--------------------------------------******\n";

    Ok(response)
}<|MERGE_RESOLUTION|>--- conflicted
+++ resolved
@@ -25,6 +25,7 @@
     app: Data<MetaApp>,
     req: Json<WriteCommand>,
 ) -> actix_web::Result<impl Responder> {
+    println!("--- hello this is write ---");
     let res = match app.raft.client_write(req.0).await {
         Ok(val) => val.data,
         Err(err) => {
@@ -39,21 +40,16 @@
 
 #[get("/debug")]
 pub async fn debug(app: Data<MetaApp>) -> actix_web::Result<impl Responder> {
+    println!("--- hello this is debug ---");
     let sm = app.store.state_machine.read().await;
-
-<<<<<<< HEAD
     let mut response = "******---------------------------******\n".to_string();
     for res in sm.db.iter() {
         let (k, v) = res.unwrap();
         let k = String::from_utf8((*k).to_owned()).unwrap();
         let v = String::from_utf8((*v).to_owned()).unwrap();
-=======
-    let mut response = format!("******----------version: {}-------******\n", sm.version());
-    for (k, v) in sm.data.iter() {
->>>>>>> 0129152c
         response = response + &format!("* {}: {}\n", k, v);
     }
-    response += "******--------------------------------------******\n";
+    response += "******----------------------------------------------******\n";
 
     Ok(response)
 }