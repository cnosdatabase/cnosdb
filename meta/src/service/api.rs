#![allow(clippy::field_reassign_with_default)]

use actix_web::get;
use actix_web::post;
use actix_web::web;
use actix_web::web::Data;
use actix_web::Responder;
use openraft::error::Infallible;
<<<<<<< HEAD
=======
use openraft::raft::ClientWriteRequest;
use openraft::EntryPayload;
use tokio::sync::mpsc;
>>>>>>> 2187a508
use web::Json;

use crate::store::command::*;
use crate::store::state_machine::CommandResp;
use crate::store::state_machine::WatchTenantMetaData;
use crate::MetaApp;

#[post("/read")]
pub async fn read(app: Data<MetaApp>, req: Json<ReadCommand>) -> actix_web::Result<impl Responder> {
    let sm = app.store.state_machine.read().await;

    let res = sm.process_read_command(&req.0);

    let response: Result<CommandResp, Infallible> = Ok(res);
    Ok(Json(response))
}

#[post("/write")]
pub async fn write(
    app: Data<MetaApp>,
    req: Json<WriteCommand>,
) -> actix_web::Result<impl Responder> {
    println!("--- hello this is write ---");
    let res = match app.raft.client_write(req.0).await {
        Ok(val) => val.data,
        Err(err) => {
            TenaneMetaDataResp::new(META_REQUEST_FAILED, format!("raft write error: {}", err))
                .to_string()
        }
    };

    let response: Result<CommandResp, Infallible> = Ok(res);
    Ok(Json(response))
}

#[post("/watch_tenant")]
pub async fn watch_tenant(
    app: Data<MetaApp>,
    req: Json<(String, String, String, u64)>, //client_id, cluster, tenant,version
) -> actix_web::Result<impl Responder> {
    let client_id = req.0 .0;
    let cluster = req.0 .1;
    let tenant = req.0 .2;
    let version = req.0 .3;

    let (sender, mut receiver) = mpsc::channel(1);
    {
        let mut watch_data = WatchTenantMetaData {
            sender,
            cluster: cluster.clone(),
            tenant: tenant.clone(),
            delta: TenantMetaDataDelta::default(),
        };

        let mut watch = app.store.watch.write().await;
        let sm = app.store.state_machine.write().await;
        if let Some(item) = watch.get_mut(&client_id) {
            item.sender.closed().await;
            watch_data.delta = item.delta.clone();
        }

        let delta_min_ver = watch_data.delta.ver_range.0;
        if sm.version() > version && (version < delta_min_ver || delta_min_ver == 0) {
            watch_data.delta = TenantMetaDataDelta::default();
            watch_data.delta.update_version(sm.version());
            watch.insert(client_id.clone(), watch_data);

            let mut data = TenantMetaDataDelta::default();
            data.full_load = true;
            data.update = sm.to_tenant_meta_data(&cluster, &tenant);

            let res = serde_json::to_string(&data).unwrap();
            let response: Result<CommandResp, Infallible> = Ok(res);
            return Ok(Json(response));
        }

        let delta_max_ver = watch_data.delta.ver_range.1;
        if version < delta_max_ver {
            let _ = watch_data.sender.try_send(true);
        }

        watch.insert(client_id.clone(), watch_data);
    }

    if receiver.recv().await.is_none() {
        let response: Result<CommandResp, Infallible> = Ok("watch channel closed!".to_string());
        return Ok(Json(response));
    }

    let mut watch = app.store.watch.write().await;
    if let Some(item) = watch.get_mut(&client_id) {
        let res = serde_json::to_string(&item.delta).unwrap();

        let delta_max_ver = item.delta.ver_range.0;
        item.delta = TenantMetaDataDelta::default();
        item.delta.update_version(delta_max_ver);

        let response: Result<CommandResp, Infallible> = Ok(res);
        return Ok(Json(response));
    }

    let response: Result<CommandResp, Infallible> = Ok("can't found watch info".to_string());
    Ok(Json(response))
}

#[get("/debug")]
pub async fn debug(app: Data<MetaApp>) -> actix_web::Result<impl Responder> {
    println!("--- hello this is debug ---");
    let sm = app.store.state_machine.read().await;
    let mut response = "******---------------------------******\n".to_string();
    for res in sm.db.iter() {
        let (k, v) = res.unwrap();
        let k = String::from_utf8((*k).to_owned()).unwrap();
        let v = String::from_utf8((*v).to_owned()).unwrap();
        response = response + &format!("* {}: {}\n", k, v);
    }
    response += "******----------------------------------------------******\n";

    Ok(response)
}<|MERGE_RESOLUTION|>--- conflicted
+++ resolved
@@ -1,17 +1,10 @@
-#![allow(clippy::field_reassign_with_default)]
-
 use actix_web::get;
 use actix_web::post;
 use actix_web::web;
 use actix_web::web::Data;
 use actix_web::Responder;
 use openraft::error::Infallible;
-<<<<<<< HEAD
-=======
-use openraft::raft::ClientWriteRequest;
-use openraft::EntryPayload;
 use tokio::sync::mpsc;
->>>>>>> 2187a508
 use web::Json;
 
 use crate::store::command::*;
@@ -34,11 +27,10 @@
     app: Data<MetaApp>,
     req: Json<WriteCommand>,
 ) -> actix_web::Result<impl Responder> {
-    println!("--- hello this is write ---");
     let res = match app.raft.client_write(req.0).await {
         Ok(val) => val.data,
         Err(err) => {
-            TenaneMetaDataResp::new(META_REQUEST_FAILED, format!("raft write error: {}", err))
+            TenaneMetaDataResp::new(META_REQUEST_FAILED, format!("raft write error: {:?}", err))
                 .to_string()
         }
     };
@@ -81,7 +73,7 @@
 
             let mut data = TenantMetaDataDelta::default();
             data.full_load = true;
-            data.update = sm.to_tenant_meta_data(&cluster, &tenant);
+            data.update = sm.to_tenant_meta_data(&cluster, &tenant).unwrap();
 
             let res = serde_json::to_string(&data).unwrap();
             let response: Result<CommandResp, Infallible> = Ok(res);
@@ -119,7 +111,6 @@
 
 #[get("/debug")]
 pub async fn debug(app: Data<MetaApp>) -> actix_web::Result<impl Responder> {
-    println!("--- hello this is debug ---");
     let sm = app.store.state_machine.read().await;
     let mut response = "******---------------------------******\n".to_string();
     for res in sm.db.iter() {
