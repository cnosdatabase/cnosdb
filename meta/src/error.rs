--- conflicted
+++ resolved
@@ -153,7 +153,6 @@
     #[error_code(code = 35)]
     LimiterCreate { msg: String },
 
-<<<<<<< HEAD
     #[snafu(display("Operation request need to send to new address: {}", new_leader))]
     #[error_code(code = 36)]
     ChangeLeader { new_leader: String },
@@ -161,7 +160,7 @@
     #[snafu(display("The vnode {} not found", id))]
     #[error_code(code = 37)]
     VnodeNotFound { id: u32 },
-=======
+
     #[snafu(display(
         "Valid node is not enough, need: {}, but found: {}",
         need,
@@ -169,7 +168,6 @@
     ))]
     #[error_code(code = 53)]
     ValidNodeNotEnough { need: u64, valid_node_num: u32 },
->>>>>>> 6b3c9ac0
 }
 
 impl MetaError {
