--- conflicted
+++ resolved
@@ -152,13 +152,10 @@
     #[snafu(display("Operation request need to send to new address: {}", new_leader))]
     #[error_code(code = 35)]
     ChangeLeader { new_leader: String },
-<<<<<<< HEAD
-=======
 
     #[snafu(display("The vnode {} not found", id))]
     #[error_code(code = 36)]
     VnodeNotFound { id: u32 },
->>>>>>> 92f92c4b
 }
 impl MetaError {
     pub fn error_code(&self) -> &dyn ErrorCode {
