--- conflicted
+++ resolved
@@ -12,11 +12,7 @@
 use models::meta_data::*;
 use models::oid::{Identifier, Oid};
 use models::schema::{
-<<<<<<< HEAD
-    DatabaseSchema, ExternalTableSchema, ResourceInfo, TableSchema, Tenant, TskvTableSchema,
-=======
-    DatabaseSchema, ExternalTableSchema, TableSchema, Tenant, TskvTableSchemaRef,
->>>>>>> c9218872
+    DatabaseSchema, ExternalTableSchema, ResourceInfo, TableSchema, Tenant, TskvTableSchemaRef,
 };
 use parking_lot::RwLock;
 use store::command;
