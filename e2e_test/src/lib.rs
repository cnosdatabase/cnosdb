<<<<<<< HEAD
mod coordinator_tests;
=======
mod flight_sql;
>>>>>>> 17eb7d7a
mod http_api_tests;
mod kv_service_tests;<|MERGE_RESOLUTION|>--- conflicted
+++ resolved
@@ -1,7 +1,4 @@
-<<<<<<< HEAD
 mod coordinator_tests;
-=======
 mod flight_sql;
->>>>>>> 17eb7d7a
 mod http_api_tests;
 mod kv_service_tests;