--- conflicted
+++ resolved
@@ -178,12 +178,6 @@
         point_ts: Timestamp,
     },
 
-<<<<<<< HEAD
-    #[snafu(display("name {names} is illegality"))]
-    #[error_code(code = 26)]
-    ResNamesIllegality {
-        names: String,
-=======
     #[snafu(display("The Operation Can only Exec in Leader {:?}", replica))]
     #[error_code(code = 26)]
     LeaderIsWrong {
@@ -215,8 +209,13 @@
     #[error_code(code = 30)]
     RaftNodeNotFound {
         id: ReplicationSetId,
->>>>>>> 47acd819
-    },
+    },
+
+    #[snafu(display("name {names} is illegality"))]
+    #[error_code(code = 31)]
+    ResNamesIllegality {
+        names: String,
+    }
 }
 
 impl From<PointsError> for CoordinatorError {
