use datafusion::arrow::error::ArrowError;
use datafusion::error::DataFusionError;
use meta::error::MetaError;
use models::error_code::{ErrorCode, ErrorCoder};
use snafu::Snafu;
use std::{fmt::Debug, io};

#[derive(Snafu, Debug, ErrorCoder)]
#[snafu(visibility(pub))]
#[error_code(mod_code = "05")]
pub enum CoordinatorError {
    TskvError {
        source: tskv::Error,
    },

    Meta {
        source: MetaError,
    },

    ArrowError {
        source: ArrowError,
    },

    #[snafu(display("Meta request error: {}", msg))]
    #[error_code(code = 1)]
    MetaRequest {
        msg: String,
    },

    #[snafu(display("Io error: {}", msg))]
    #[error_code(code = 2)]
    IOErrors {
        msg: String,
    },

    #[snafu(display("Invalid serde message: {}", err))]
    #[error_code(code = 3)]
    InvalidSerdeMsg {
        err: String,
    },

    #[snafu(display("Fails to send to channel: {}", msg))]
    #[error_code(code = 4)]
    ChannelSend {
        msg: String,
    },

    #[snafu(display("Fails to recv from channel: {}", msg))]
    #[error_code(code = 5)]
    ChannelRecv {
        msg: String,
    },

    #[snafu(display("Write vnode error: {}", msg))]
    #[error_code(code = 6)]
    WriteVnode {
        msg: String,
    },

    #[snafu(display("Error from models: {}", source))]
    #[error_code(code = 7)]
    ModelsError {
        source: models::Error,
    },

    #[snafu(display("Not found tenant: {}", name))]
    #[error_code(code = 9)]
    TenantNotFound {
        name: String,
    },

<<<<<<< HEAD
    #[snafu(display("not found vnode: {}", id))]
    VnodeNotFound { id: u32 },

    #[snafu(display("invalid flatbuffers: {}", source))]
=======
    #[snafu(display("Invalid flatbuffers: {}", source))]
    #[error_code(code = 10)]
>>>>>>> c6bfea96
    InvalidFlatbuffer {
        source: flatbuffers::InvalidFlatbuffer,
    },

    #[snafu(display("Unknow coordinator command: {}", cmd))]
    #[error_code(code = 11)]
    UnKnownCoordCmd {
        cmd: u32,
    },

    #[snafu(display("Coordinator command parse failed"))]
    #[error_code(code = 12)]
    CoordCommandParseErr,

    #[snafu(display("Unexpect response message"))]
    #[error_code(code = 13)]
    UnExpectResponse,

    #[snafu(display("{}", msg))]
    #[error_code(code = 14)]
    CommonError {
        msg: String,
    },
}

impl From<meta::error::MetaError> for CoordinatorError {
    fn from(err: meta::error::MetaError) -> Self {
        CoordinatorError::MetaRequest {
            msg: err.to_string(),
        }
    }
}

impl From<io::Error> for CoordinatorError {
    fn from(err: io::Error) -> Self {
        CoordinatorError::IOErrors {
            msg: err.to_string(),
        }
    }
}

impl From<tskv::Error> for CoordinatorError {
    fn from(err: tskv::Error) -> Self {
        match err {
            tskv::Error::Meta { source } => CoordinatorError::Meta { source },

            other => CoordinatorError::TskvError { source: other },
        }
    }
}

impl From<ArrowError> for CoordinatorError {
    fn from(err: ArrowError) -> Self {
        match err {
            ArrowError::ExternalError(e) if e.downcast_ref::<CoordinatorError>().is_some() => {
                *e.downcast::<CoordinatorError>().unwrap()
            }
            ArrowError::ExternalError(e) if e.downcast_ref::<MetaError>().is_some() => {
                CoordinatorError::Meta {
                    source: *e.downcast::<MetaError>().unwrap(),
                }
            }
            ArrowError::ExternalError(e) if e.downcast_ref::<tskv::Error>().is_some() => {
                CoordinatorError::TskvError {
                    source: *e.downcast::<tskv::Error>().unwrap(),
                }
            }
            ArrowError::ExternalError(e) if e.downcast_ref::<ArrowError>().is_some() => {
                let arrow_error = *e.downcast::<ArrowError>().unwrap();
                arrow_error.into()
            }

            other => CoordinatorError::ArrowError { source: other },
        }
    }
}

impl<T> From<tokio::sync::mpsc::error::SendError<T>> for CoordinatorError {
    fn from(err: tokio::sync::mpsc::error::SendError<T>) -> Self {
        CoordinatorError::ChannelSend {
            msg: err.to_string(),
        }
    }
}

impl From<tokio::sync::oneshot::error::RecvError> for CoordinatorError {
    fn from(err: tokio::sync::oneshot::error::RecvError) -> Self {
        CoordinatorError::ChannelRecv {
            msg: err.to_string(),
        }
    }
}

impl From<models::Error> for CoordinatorError {
    fn from(err: models::Error) -> Self {
        CoordinatorError::ModelsError { source: err }
    }
}

impl CoordinatorError {
    pub fn error_code(&self) -> &dyn ErrorCode {
        match self {
            CoordinatorError::Meta { source } => source.error_code(),
            CoordinatorError::TskvError { source } => source.error_code(),
            _ => self,
        }
    }
}

pub type CoordinatorResult<T> = Result<T, CoordinatorError>;

#[test]
fn test_mod_code() {
    let e = CoordinatorError::UnExpectResponse;
    assert!(e.code().starts_with("05"));
}<|MERGE_RESOLUTION|>--- conflicted
+++ resolved
@@ -69,15 +69,8 @@
         name: String,
     },
 
-<<<<<<< HEAD
-    #[snafu(display("not found vnode: {}", id))]
-    VnodeNotFound { id: u32 },
-
-    #[snafu(display("invalid flatbuffers: {}", source))]
-=======
     #[snafu(display("Invalid flatbuffers: {}", source))]
     #[error_code(code = 10)]
->>>>>>> c6bfea96
     InvalidFlatbuffer {
         source: flatbuffers::InvalidFlatbuffer,
     },
@@ -100,6 +93,12 @@
     #[error_code(code = 14)]
     CommonError {
         msg: String,
+    },
+
+    #[snafu(display("Vnode not found: {}", id))]
+    #[error_code(code = 15)]
+    VnodeNotFound {
+        id: u32,
     },
 }
 
