--- conflicted
+++ resolved
@@ -32,16 +32,11 @@
         admin_meta: AdminMetaRef,
     ) -> Self {
         let fetch_result_stream = async move {
-<<<<<<< HEAD
-            let _timer = metrics.elapsed_build_resp_stream().timer();
             let channel = admin_meta
                 .get_node_conn(node_id)
                 .await
                 .map_err(|_| CoordinatorError::FailoverNode { id: node_id })?;
 
-=======
-            let channel = admin_meta.get_node_conn(node_id).await?;
->>>>>>> 04536dbd
             let timeout_channel =
                 Timeout::new(channel, Duration::from_millis(config.read_timeout_ms));
             let mut client = TskvServiceClient::<Timeout<Channel>>::new(timeout_channel);
