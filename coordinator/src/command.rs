#![allow(clippy::large_enum_variant)]
use datafusion::arrow::datatypes::SchemaRef;
use datafusion::arrow::ipc::{reader::StreamReader, writer::StreamWriter};
use models::predicate::domain::{PredicateRef, QueryArgs, QueryExpr};
use models::schema::{TableColumn, TskvTableSchema};
use protos::kv_service::WritePointsRpcRequest;
use serde::{Deserialize, Serialize};
use tokio::io::{AsyncReadExt, AsyncWriteExt};
use tokio::sync::mpsc::Sender as MpscSender;
use tokio::sync::oneshot::Sender as OneShotSender;

use datafusion::arrow::record_batch::RecordBatch;

// use std::net::{TcpListener, TcpStream};
use models::meta_data::VnodeId;
use tokio::net::{TcpListener, TcpStream};
use trace::info;
use tskv::{byte_utils, iterator::QueryOption};

use crate::errors::{
    CoordinatorError::{self, *},
    CoordinatorResult,
};

/* **************************************************************************************** */
/* ************************* tcp service command ****************************************** */
/* **************************************************************************************** */
pub const WRITE_VNODE_POINT_COMMAND: u32 = 1;
pub const ADMIN_STATEMENT_COMMAND: u32 = 2;
pub const QUERY_RECORD_BATCH_COMMAND: u32 = 3;
pub const FETCH_VNODE_SUMMARY_COMMAND: u32 = 4;
pub const APPLY_VNODE_SUMMARY_COMMAND: u32 = 5;

pub const STATUS_RESPONSE_COMMAND: u32 = 100;
pub const RECORD_BATCH_RESPONSE_COMMAND: u32 = 101;
pub const FETCH_VNODE_SUMMARY_RESPONSE_COMMAND: u32 = 102;

pub const FAILED_RESPONSE_CODE: i32 = -1;
pub const FINISH_RESPONSE_CODE: i32 = 0;
pub const SUCCESS_RESPONSE_CODE: i32 = 1;

#[derive(Debug, Clone)]
pub enum CoordinatorTcpCmd {
    WriteVnodePointCmd(WriteVnodeRequest),
    AdminStatementCmd(AdminStatementRequest),
    QueryRecordBatchCmd(QueryRecordBatchRequest),
    FetchVnodeSummaryCmd(FetchVnodeSummaryRequest),
    ApplyVnodeSummaryCmd(ApplyVnodeSummaryRequest),

    StatusResponseCmd(StatusResponse),
    RecordBatchResponseCmd(RecordBatchResponse),
    FetchVnodeSummaryResponseCmd(FetchVnodeSummaryResponse),
}

impl CoordinatorTcpCmd {
    pub fn command_type(&self) -> u32 {
        match self {
            CoordinatorTcpCmd::WriteVnodePointCmd(_) => WRITE_VNODE_POINT_COMMAND,
            CoordinatorTcpCmd::AdminStatementCmd(_) => ADMIN_STATEMENT_COMMAND,
            CoordinatorTcpCmd::QueryRecordBatchCmd(_) => QUERY_RECORD_BATCH_COMMAND,
            CoordinatorTcpCmd::FetchVnodeSummaryCmd(_) => FETCH_VNODE_SUMMARY_COMMAND,
            CoordinatorTcpCmd::ApplyVnodeSummaryCmd(_) => APPLY_VNODE_SUMMARY_COMMAND,
            CoordinatorTcpCmd::StatusResponseCmd(_) => STATUS_RESPONSE_COMMAND,
            CoordinatorTcpCmd::RecordBatchResponseCmd(_) => RECORD_BATCH_RESPONSE_COMMAND,
            CoordinatorTcpCmd::FetchVnodeSummaryResponseCmd(_) => {
                FETCH_VNODE_SUMMARY_RESPONSE_COMMAND
            }
        }
    }
}

pub async fn send_command(conn: &mut TcpStream, cmd: &CoordinatorTcpCmd) -> CoordinatorResult<()> {
    conn.write_all(&cmd.command_type().to_be_bytes()).await?;
    match cmd {
        CoordinatorTcpCmd::StatusResponseCmd(val) => val.send_cmd(conn).await,

        CoordinatorTcpCmd::WriteVnodePointCmd(val) => val.send_cmd(conn).await,

        CoordinatorTcpCmd::QueryRecordBatchCmd(val) => val.send_cmd(conn).await,

        CoordinatorTcpCmd::FetchVnodeSummaryCmd(val) => val.send_cmd(conn).await,

        CoordinatorTcpCmd::ApplyVnodeSummaryCmd(val) => val.send_cmd(conn).await,

        CoordinatorTcpCmd::RecordBatchResponseCmd(val) => val.send_cmd(conn).await,

        CoordinatorTcpCmd::FetchVnodeSummaryResponseCmd(val) => val.send_cmd(conn).await,

        CoordinatorTcpCmd::AdminStatementCmd(val) => val.send_cmd(conn).await,
    }
}

pub async fn recv_command(conn: &mut TcpStream) -> CoordinatorResult<CoordinatorTcpCmd> {
    let mut tmp_buf: [u8; 4] = [0; 4];
    conn.read_exact(&mut tmp_buf).await?;
    let cmd_type = u32::from_be_bytes(tmp_buf);

    match cmd_type {
        STATUS_RESPONSE_COMMAND => {
            let cmd = StatusResponse::recv_data(conn).await?;
            Ok(CoordinatorTcpCmd::StatusResponseCmd(cmd))
        }

        WRITE_VNODE_POINT_COMMAND => {
            let cmd = WriteVnodeRequest::recv_data(conn).await?;
            Ok(CoordinatorTcpCmd::WriteVnodePointCmd(cmd))
        }

        QUERY_RECORD_BATCH_COMMAND => {
            let cmd = QueryRecordBatchRequest::recv_data(conn).await?;
            Ok(CoordinatorTcpCmd::QueryRecordBatchCmd(cmd))
        }

        FETCH_VNODE_SUMMARY_COMMAND => {
            let cmd = FetchVnodeSummaryRequest::recv_data(conn).await?;
            Ok(CoordinatorTcpCmd::FetchVnodeSummaryCmd(cmd))
        }

        RECORD_BATCH_RESPONSE_COMMAND => {
            let cmd = RecordBatchResponse::recv_data(conn).await?;
            Ok(CoordinatorTcpCmd::RecordBatchResponseCmd(cmd))
        }

        FETCH_VNODE_SUMMARY_RESPONSE_COMMAND => {
            let cmd = FetchVnodeSummaryResponse::recv_data(conn).await?;
            Ok(CoordinatorTcpCmd::FetchVnodeSummaryResponseCmd(cmd))
        }

        ADMIN_STATEMENT_COMMAND => {
            let cmd = AdminStatementRequest::recv_data(conn).await?;
            Ok(CoordinatorTcpCmd::AdminStatementCmd(cmd))
        }

        _ => Err(UnKnownCoordCmd { cmd: cmd_type }),
    }
}

async fn read_data_len_val(conn: &mut TcpStream) -> CoordinatorResult<Vec<u8>> {
    let len = conn.read_u32().await?;

    let mut data_buf = vec![0; len as usize];
    conn.read_exact(&mut data_buf).await?;

    Ok(data_buf)
}

#[derive(Serialize, Deserialize, Default, Debug, Clone)]
pub struct StatusResponse {
    pub code: i32,
    pub data: String,
}

impl StatusResponse {
    pub async fn send_cmd(&self, conn: &mut TcpStream) -> CoordinatorResult<()> {
        conn.write_all(&self.code.to_be_bytes()).await?;

        conn.write_all(&(self.data.len() as u32).to_be_bytes())
            .await?;
        conn.write_all(self.data.as_bytes()).await?;

        Ok(())
    }

    pub async fn recv_data(conn: &mut TcpStream) -> CoordinatorResult<StatusResponse> {
        let code = conn.read_i32().await?;

        let data_buf = read_data_len_val(conn).await?;
        let data = String::from_utf8(data_buf).map_err(|_| CoordCommandParseErr)?;

        Ok(StatusResponse { code, data })
    }
}

#[derive(Serialize, Deserialize, Default, Debug, Clone)]
pub struct WriteVnodeRequest {
    pub vnode_id: u32,
    pub data: Vec<u8>,
}

impl WriteVnodeRequest {
    pub async fn send_cmd(&self, conn: &mut TcpStream) -> CoordinatorResult<()> {
        conn.write_all(&self.vnode_id.to_be_bytes()).await?;
        conn.write_all(&(self.data.len() as u32).to_be_bytes())
            .await?;
        conn.write_all(&self.data).await?;

        Ok(())
    }

    pub async fn recv_data(conn: &mut TcpStream) -> CoordinatorResult<WriteVnodeRequest> {
        let vnode_id = conn.read_u32().await?;
        let data = read_data_len_val(conn).await?;

        Ok(WriteVnodeRequest { vnode_id, data })
    }
}

#[derive(Serialize, Deserialize, Debug, Clone)]
pub enum AdminStatementType {
<<<<<<< HEAD
    DropDB(String),            // db name
    DropTable(String, String), // db name, tablename

    CopyVnode(u32),           // vnode id
    MoveVnode(u32),           // vnode id
    DeleteVnode(String, u32), // db name, vnode id

    GetVnodeFilesMeta(String, u32),    // db name, vnode id
    DownloadFile(String, u32, String), // db name, vnode id,filename
=======
    DropDB {
        db: String,
    },
    DropTable {
        db: String,
        table: String,
    },
    DeleteVnode {
        db: String,
        vnode_id: u32,
    },
    DropColumn {
        db: String,
        table: String,
        column: String,
    },

    AddColumn {
        db: String,
        table: String,
        column: TableColumn,
    },
    AlterColumn {
        db: String,
        table: String,
        column_name: String,
        new_column: TableColumn,
    },
>>>>>>> c6bfea96
}

#[derive(Serialize, Deserialize, Debug, Clone)]
pub struct AdminStatementRequest {
    pub tenant: String,
    pub stmt: AdminStatementType,
}

impl AdminStatementRequest {
    pub async fn send_cmd(&self, conn: &mut TcpStream) -> CoordinatorResult<()> {
        let d = bincode::serialize(&self).map_err(|e| CoordinatorError::CommonError {
            msg: "e".to_string(),
        })?;
        conn.write_all(&(d.len() as u32).to_be_bytes()).await?;
        conn.write_all(&d).await?;

        Ok(())
    }

    pub async fn recv_data(conn: &mut TcpStream) -> CoordinatorResult<AdminStatementRequest> {
        let data_buf = read_data_len_val(conn).await?;
        let req = bincode::deserialize::<AdminStatementRequest>(&data_buf)
            .map_err(|e| tskv::Error::Decode { source: (e) })?;

        Ok(req)
    }
}

#[derive(Debug, Clone)]
pub struct QueryRecordBatchRequest {
    pub args: QueryArgs,
    pub expr: QueryExpr,
}

impl QueryRecordBatchRequest {
    pub async fn send_cmd(&self, conn: &mut TcpStream) -> CoordinatorResult<()> {
        let d = bincode::serialize(&self.args).map_err(|e| CoordinatorError::CommonError {
            msg: format!("{}", e),
        })?;
        conn.write_all(&(d.len() as u32).to_be_bytes()).await?;
        conn.write_all(&d).await?;

        let data = QueryExpr::encode(&self.expr)?;
        conn.write_all(&(data.len() as u32).to_be_bytes()).await?;
        conn.write_all(&data).await?;

        Ok(())
    }

    pub async fn recv_data(conn: &mut TcpStream) -> CoordinatorResult<QueryRecordBatchRequest> {
        let data_buf = read_data_len_val(conn).await?;
        let args = bincode::deserialize::<QueryArgs>(&data_buf)
            .map_err(|e| tskv::Error::Decode { source: (e) })?;

        let data_buf = read_data_len_val(conn).await?;
        let expr = QueryExpr::decode(data_buf)?;

        Ok(QueryRecordBatchRequest { args, expr })
    }
}

#[derive(Debug, Clone)]
pub struct FetchVnodeSummaryRequest {
    pub tenant: String,
    pub database: String,
    pub vnode_id: u32,
}

impl FetchVnodeSummaryRequest {
    pub async fn send_cmd(&self, conn: &mut TcpStream) -> CoordinatorResult<()> {
        let tenant_buf = self.database.as_bytes();
        conn.write_all(&(tenant_buf.len() as u32).to_be_bytes())
            .await?;
        conn.write_all(tenant_buf).await?;

        let database_buf = self.database.as_bytes();
        conn.write_all(&(database_buf.len() as u32).to_be_bytes())
            .await?;
        conn.write_all(database_buf).await?;

        conn.write_all(&4_u32.to_be_bytes()).await?;
        conn.write_all(&self.vnode_id.to_be_bytes()).await?;

        Ok(())
    }

    pub async fn recv_data(conn: &mut TcpStream) -> CoordinatorResult<FetchVnodeSummaryRequest> {
        let tenant_buf = read_data_len_val(conn).await?;
        let tenant = String::from_utf8(tenant_buf).map_err(|_| CoordCommandParseErr)?;

        let database_buf = read_data_len_val(conn).await?;
        let database = String::from_utf8(database_buf).map_err(|_| CoordCommandParseErr)?;

        let vnode_id_buf = read_data_len_val(conn).await?;
        if vnode_id_buf.len() < 4 {
            return Err(CoordCommandParseErr);
        }
        let vnode_id = byte_utils::decode_be_u32(&vnode_id_buf);

        Ok(FetchVnodeSummaryRequest {
            tenant,
            database,
            vnode_id,
        })
    }
}

#[derive(Debug, Clone)]
pub struct ApplyVnodeSummaryRequest {
    pub tenant: String,
    pub database: String,
    pub vnode_id: u32,
    pub version_edit: Vec<u8>,
}

impl ApplyVnodeSummaryRequest {
    pub async fn send_cmd(&self, conn: &mut TcpStream) -> CoordinatorResult<()> {
        let tenant_buf = self.database.as_bytes();
        conn.write_all(&(tenant_buf.len() as u32).to_be_bytes())
            .await?;
        conn.write_all(tenant_buf).await?;

        let database_buf = self.database.as_bytes();
        conn.write_all(&(database_buf.len() as u32).to_be_bytes())
            .await?;
        conn.write_all(database_buf).await?;

        conn.write_all(&4_u32.to_be_bytes()).await?;
        conn.write_all(&self.vnode_id.to_be_bytes()).await?;

        conn.write_all(&(self.version_edit.len() as u32).to_be_bytes())
            .await?;
        conn.write_all(&self.version_edit).await?;

        Ok(())
    }

    pub async fn recv_data(conn: &mut TcpStream) -> CoordinatorResult<ApplyVnodeSummaryRequest> {
        let tenant_buf = read_data_len_val(conn).await?;
        let tenant = String::from_utf8(tenant_buf).map_err(|_| CoordCommandParseErr)?;

        let database_buf = read_data_len_val(conn).await?;
        let database = String::from_utf8(database_buf).map_err(|_| CoordCommandParseErr)?;

        let vnode_id_buf = read_data_len_val(conn).await?;
        if vnode_id_buf.len() < 4 {
            return Err(CoordCommandParseErr);
        }
        let vnode_id = byte_utils::decode_be_u32(&vnode_id_buf);

        let version_edit = read_data_len_val(conn).await?;

        Ok(ApplyVnodeSummaryRequest {
            tenant,
            database,
            vnode_id,
            version_edit,
        })
    }
}

#[derive(Debug, Clone)]
pub struct RecordBatchResponse {
    pub record: RecordBatch,
}

impl RecordBatchResponse {
    pub async fn send_cmd(&self, conn: &mut TcpStream) -> CoordinatorResult<()> {
        let buffer: Vec<u8> = Vec::new();
        let mut stream_writer = StreamWriter::try_new(buffer, &self.record.schema())?;
        stream_writer.write(&self.record)?;
        stream_writer.finish()?;
        let data = stream_writer.into_inner()?;

        conn.write_all(&(data.len() as u32).to_be_bytes()).await?;
        conn.write_all(&data).await?;

        Ok(())
    }

    pub async fn recv_data(conn: &mut TcpStream) -> CoordinatorResult<RecordBatchResponse> {
        let data_buf = read_data_len_val(conn).await?;

        let mut stream_reader = StreamReader::try_new(std::io::Cursor::new(data_buf), None)?;
        let record = stream_reader.next().ok_or(CoordinatorError::CommonError {
            msg: "record batch is None".to_string(),
        })??;

        Ok(RecordBatchResponse { record })
    }
}

#[derive(Debug, Clone)]
pub struct FetchVnodeSummaryResponse {
    pub version_edit: Vec<u8>,
}

impl FetchVnodeSummaryResponse {
    pub async fn send_cmd(&self, conn: &mut TcpStream) -> CoordinatorResult<()> {
        conn.write_all(&(self.version_edit.len() as u32).to_be_bytes())
            .await?;
        conn.write_all(&self.version_edit).await?;

        Ok(())
    }

    pub async fn recv_data(conn: &mut TcpStream) -> CoordinatorResult<FetchVnodeSummaryResponse> {
        let version_edit = read_data_len_val(conn).await?;

        Ok(FetchVnodeSummaryResponse { version_edit })
    }
}

/* ********************************************************************************************** */
/* ************************** internal service command ****************************************** */
/* ********************************************************************************************** */

#[derive(Debug)]
pub enum CoordinatorIntCmd {
    WritePointsCmd(WritePointsRequest),
    SelectStatementCmd(SelectStatementRequest),
    VnodeManagerCmd(VnodeManagerRequest, OneShotSender<CoordinatorResult<()>>),
    AdminBroadcastCmd(AdminStatementRequest, OneShotSender<CoordinatorResult<()>>),
}

#[derive(Debug)]
pub struct WritePointsRequest {
    pub tenant: String,
    pub level: models::consistency_level::ConsistencyLevel,
    pub request: WritePointsRpcRequest,

    pub sender: OneShotSender<CoordinatorResult<()>>,
}

#[derive(Debug)]
pub struct SelectStatementRequest {
    pub option: QueryOption,
    pub sender: MpscSender<CoordinatorResult<RecordBatch>>,
}

#[derive(Debug, Clone)]
pub enum VnodeManagerCmdType {
    Copy(u64), // dst node id
    Move(u64), // dst node id
    Drop,      //
}

#[derive(Debug)]
pub struct VnodeManagerRequest {
    pub tenant: String,
    pub vnode_id: u32,
    pub cmd_type: VnodeManagerCmdType,
}

#[derive(Debug)]
pub struct VnodeMigrateRequest {
    pub node_id: u64,
    pub vnode_id: u32,
    pub tenant: String,
    pub db_name: String,
    pub cmd_type: VnodeManagerCmdType,
}<|MERGE_RESOLUTION|>--- conflicted
+++ resolved
@@ -197,17 +197,6 @@
 
 #[derive(Serialize, Deserialize, Debug, Clone)]
 pub enum AdminStatementType {
-<<<<<<< HEAD
-    DropDB(String),            // db name
-    DropTable(String, String), // db name, tablename
-
-    CopyVnode(u32),           // vnode id
-    MoveVnode(u32),           // vnode id
-    DeleteVnode(String, u32), // db name, vnode id
-
-    GetVnodeFilesMeta(String, u32),    // db name, vnode id
-    DownloadFile(String, u32, String), // db name, vnode id,filename
-=======
     DropDB {
         db: String,
     },
@@ -215,10 +204,31 @@
         db: String,
         table: String,
     },
+
     DeleteVnode {
         db: String,
         vnode_id: u32,
     },
+
+    CopyVnode {
+        vnode_id: u32,
+    },
+
+    MoveVnode {
+        vnode_id: u32,
+    },
+
+    GetVnodeFilesMeta {
+        db: String,
+        vnode_id: u32,
+    },
+
+    DownloadFile {
+        db: String,
+        vnode_id: u32,
+        filename: String,
+    },
+
     DropColumn {
         db: String,
         table: String,
@@ -236,7 +246,6 @@
         column_name: String,
         new_column: TableColumn,
     },
->>>>>>> c6bfea96
 }
 
 #[derive(Serialize, Deserialize, Debug, Clone)]
