--- conflicted
+++ resolved
@@ -28,11 +28,8 @@
 use tskv::TimeRange;
 
 use crate::errors::{CoordinatorError, CoordinatorResult};
-<<<<<<< HEAD
+use crate::service::CoordServiceMetrics;
 use crate::SUCCESS_RESPONSE_CODE;
-=======
-use crate::service::CoordServiceMetrics;
->>>>>>> c1988eb5
 
 #[derive(Debug)]
 pub struct ReaderIterator {
@@ -225,22 +222,12 @@
 
             let tenant = self.option.tenant.clone();
 
-<<<<<<< HEAD
             self.meta_manager
                 .tenant_manager()
                 .limiter(self.option.tenant.as_str())
                 .await
                 .check_data_out(record.get_array_memory_size())
                 .await?;
-=======
-                    self.meta_manager
-                        .tenant_manager()
-                        .limiter(self.option.tenant.as_str())
-                        .await
-                        .check_data_out(rsp.record.get_array_memory_size())
-                        .await?;
-                    self.data_out.inc(rsp.record.get_array_memory_size() as u64);
->>>>>>> c1988eb5
 
             self.sender.send(Ok(record)).await?;
         }
