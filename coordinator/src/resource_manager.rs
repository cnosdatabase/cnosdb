use std::collections::HashMap;
use std::sync::Arc;

use meta::model::meta_admin::AdminMeta;
<<<<<<< HEAD
=======
use models::meta_data::ReplicationSet;
use models::oid::Identifier;
>>>>>>> f640acae
use models::schema::{ResourceInfo, ResourceOperator, ResourceStatus, TableSchema};
use models::utils::now_timestamp_nanos;
use protos::kv_service::admin_command_request::Command::{self, DropDb, DropTab, UpdateTags};
use protos::kv_service::{
    AddColumnRequest, AdminCommandRequest, AlterColumnRequest, DropColumnRequest, DropDbRequest,
    DropTableRequest, RenameColumnRequest, UpdateSetValue, UpdateTagsRequest,
};
use tracing::{debug, error, info};

use crate::errors::*;
use crate::{Coordinator, VnodeManagerCmdType};

#[derive(Clone)]
pub struct ResourceManager {}

impl ResourceManager {
    pub async fn change_and_write(
        admin_meta: Arc<AdminMeta>,
        mut resourceinfo: ResourceInfo,
        dest_status: ResourceStatus,
        comment: &str,
    ) -> CoordinatorResult<bool> {
        resourceinfo.set_status(dest_status);
        resourceinfo.set_comment(comment);
        admin_meta
            .write_resourceinfo(resourceinfo.get_names(), resourceinfo.clone())
            .await
            .map_err(|err| CoordinatorError::Meta { source: err })?;
        Ok(true)
    }

    pub async fn check_and_run(coord: Arc<dyn Coordinator>) -> CoordinatorResult<bool> {
        let (node_id, is_lock) = coord
            .meta_manager()
            .read_resourceinfos_mark()
            .await
            .map_err(|err| CoordinatorError::Meta { source: err })?;
        if !is_lock {
            // lock resourceinfos
            coord
                .meta_manager()
                .write_resourceinfos_mark(coord.node_id(), true)
                .await
                .map_err(|err| CoordinatorError::Meta { source: err })?;

            let mut is_need_loop = false;
            loop {
                let resourceinfos = coord
                    .meta_manager()
                    .read_resourceinfos(&[])
                    .await
                    .map_err(|err| CoordinatorError::Meta { source: err })?;
                let now = now_timestamp_nanos();
                for mut resourceinfo in resourceinfos {
                    if (*resourceinfo.get_status() == ResourceStatus::Schedule
                        && resourceinfo.get_time() <= now)
                        || *resourceinfo.get_status() == ResourceStatus::Failed
                    {
                        resourceinfo.increase_try_count();

                        resourceinfo.set_status(ResourceStatus::Executing);
                        if let Err(meta_err) = coord
                            .meta_manager()
                            .write_resourceinfo(resourceinfo.get_names(), resourceinfo.clone())
                            .await
                        {
                            error!("{}", meta_err.to_string());
                            is_need_loop = true;
                            continue;
                        }
                        if let Err(coord_err) =
                            ResourceManager::do_operator(coord.clone(), resourceinfo).await
                        {
                            error!("{}", coord_err.to_string());
                            is_need_loop = true;
                        }
                    }
                }
                if !is_need_loop {
                    // unlock resourceinfos
                    coord
                        .meta_manager()
                        .write_resourceinfos_mark(coord.node_id(), false)
                        .await
                        .map_err(|err| CoordinatorError::Meta { source: err })?;
                    return Ok(true);
                }
            }
        } else {
            info!("resource is executing by {}", node_id);
            Ok(false)
        }
    }

    async fn do_operator(
        coord: Arc<dyn Coordinator>,
        resourceinfo: ResourceInfo,
    ) -> CoordinatorResult<bool> {
        let operator_result = match resourceinfo.get_operator() {
            ResourceOperator::DropTenant(tenant_name) => {
                ResourceManager::drop_tenant(coord.clone(), tenant_name).await
            }
            ResourceOperator::DropDatabase(tenant_name, db_name) => {
                ResourceManager::drop_database(coord.clone(), tenant_name, db_name).await
            }
            ResourceOperator::DropTable(tenant_name, db_name, table_name) => {
                ResourceManager::drop_table(coord.clone(), tenant_name, db_name, table_name).await
            }
            ResourceOperator::AddColumn(tenant_name, ..)
            | ResourceOperator::DropColumn(tenant_name, ..)
            | ResourceOperator::AlterColumn(tenant_name, ..)
            | ResourceOperator::RenameTagName(tenant_name, ..) => {
                ResourceManager::alter_table(coord.clone(), &resourceinfo, tenant_name).await
            }
            ResourceOperator::UpdateTagValue(
                tenant_name,
                db_name,
                update_set_value,
                series_keys,
                replica_set,
            ) => {
                ResourceManager::update_tag_value(
                    coord.clone(),
                    tenant_name,
                    db_name,
                    update_set_value,
                    series_keys,
                    replica_set,
                )
                .await
            }
        };

        let mut status_comment = (ResourceStatus::Successed, String::default());
        if let Err(coord_err) = &operator_result {
            status_comment.0 = ResourceStatus::Failed;
            status_comment.1 = coord_err.to_string();
        }
        ResourceManager::change_and_write(
            coord.meta_manager(),
            resourceinfo.clone(),
            status_comment.0,
            &status_comment.1,
        )
        .await?;

        operator_result
    }

    async fn drop_tenant(
        coord: Arc<dyn Coordinator>,
        tenant_name: &str,
    ) -> CoordinatorResult<bool> {
<<<<<<< HEAD
        let names = resourceinfo.get_names();
        if names.len() == 1 {
            let tenant_name = names.get(0).unwrap();
            let tenant =
                coord
                    .tenant_meta(tenant_name)
                    .await
                    .ok_or(CoordinatorError::TenantNotFound {
                        name: tenant_name.clone(),
                    })?;

            // drop database in the tenant
            let all_dbs = tenant
                .list_databases()
                .map_err(|err| CoordinatorError::Meta { source: err })?;
            for db_name in all_dbs {
                let req = AdminCommandRequest {
                    tenant: tenant_name.clone(),
                    command: Some(DropDb(DropDbRequest {
                        db: db_name.clone(),
                    })),
                };
    
                if coord.using_raft_replication() {
                    let buckets = tenant.get_db_info(&db_name)?.map_or(vec![], |v| v.buckets);
                    for bucket in buckets {
                        for replica in bucket.shard_group {
                            let cmd_type = VnodeManagerCmdType::DestoryRaftGroup(replica.id);
                            coord.vnode_manager(tenant_name, cmd_type).await?;
                        }
                    }
                } else {
                    coord.broadcast_command(req).await?;
                }
                debug!("Drop database {} of tenant {}", db_name, tenant_name);

                tenant
                    .drop_db(&db_name)
                    .await
                    .map_err(|err| CoordinatorError::Meta { source: err })?;
            }
=======
        let tenant =
            coord
                .tenant_meta(tenant_name)
                .await
                .ok_or(CoordinatorError::TenantNotFound {
                    name: tenant_name.to_string(),
                })?;

        // drop role in the tenant
        let all_roles = tenant
            .custom_roles()
            .await
            .map_err(|err| CoordinatorError::Meta { source: err })?;
        for role in all_roles {
            tenant
                .drop_custom_role(role.name())
                .await
                .map_err(|err| CoordinatorError::Meta { source: err })?;
        }
>>>>>>> f640acae

        // drop database in the tenant
        let all_dbs = tenant
            .list_databases()
            .map_err(|err| CoordinatorError::Meta { source: err })?;
        for db_name in all_dbs {
            tenant
                .drop_db(&db_name)
                .await
                .map_err(|err| CoordinatorError::Meta { source: err })?;
        }

        // drop tenant metadata
        coord
            .meta_manager()
            .drop_tenant(tenant_name)
            .await
            .map_err(|err| CoordinatorError::Meta { source: err })?;

        Ok(true)
    }

    async fn drop_database(
        coord: Arc<dyn Coordinator>,
        tenant_name: &str,
        db_name: &str,
    ) -> CoordinatorResult<bool> {
        let tenant =
            coord
                .tenant_meta(tenant_name)
                .await
                .ok_or(CoordinatorError::TenantNotFound {
                    name: tenant_name.to_string(),
                })?;

        let req = AdminCommandRequest {
            tenant: tenant_name.to_string(),
            command: Some(DropDb(DropDbRequest {
                db: db_name.to_string(),
            })),
        };

        if coord.using_raft_replication() {
            let buckets = tenant.get_db_info(db_name)?.map_or(vec![], |v| v.buckets);
            for bucket in buckets {
                for replica in bucket.shard_group {
                    let cmd_type = VnodeManagerCmdType::DestoryRaftGroup(replica.id);
                    coord.vnode_manager(tenant_name, cmd_type).await?;
                }
            }
        } else {
            coord.broadcast_command(req).await?;
        }
        debug!("Drop database {} of tenant {}", db_name, tenant_name);

        tenant
            .drop_db(db_name)
            .await
            .map_err(|err| CoordinatorError::Meta { source: err })?;

        Ok(true)
    }

    async fn drop_table(
        coord: Arc<dyn Coordinator>,
        tenant_name: &str,
        db_name: &str,
        table_name: &str,
    ) -> CoordinatorResult<bool> {
        let tenant =
            coord
                .tenant_meta(tenant_name)
                .await
                .ok_or(CoordinatorError::TenantNotFound {
                    name: tenant_name.to_string(),
                })?;

        info!("Drop table {}/{}/{}", tenant_name, db_name, table_name);
        let req = AdminCommandRequest {
            tenant: tenant_name.to_string(),
            command: Some(DropTab(DropTableRequest {
                db: db_name.to_string(),
                table: table_name.to_string(),
            })),
        };
        coord.broadcast_command(req).await?;

        tenant
            .drop_table(db_name, table_name)
            .await
            .map_err(|err| CoordinatorError::Meta { source: err })?;

        Ok(true)
    }

    async fn alter_table(
        coord: Arc<dyn Coordinator>,
        resourceinfo: &ResourceInfo,
        tenant_name: &str,
    ) -> CoordinatorResult<bool> {
        let tenant =
            coord
                .tenant_meta(tenant_name)
                .await
                .ok_or(CoordinatorError::TenantNotFound {
                    name: tenant_name.to_string(),
                })?;

        let req = match resourceinfo.get_operator() {
            ResourceOperator::AddColumn(_, table_schema, table_column) => Some((
                table_schema,
                AdminCommandRequest {
                    tenant: tenant_name.to_string(),
                    command: Some(Command::AddColumn(AddColumnRequest {
                        db: table_schema.db.to_owned(),
                        table: table_schema.name.to_string(),
                        column: table_column.encode()?,
                    })),
                },
            )),
            ResourceOperator::DropColumn(_, drop_column_name, table_schema) => Some((
                table_schema,
                AdminCommandRequest {
                    tenant: tenant_name.to_string(),
                    command: Some(Command::DropColumn(DropColumnRequest {
                        db: table_schema.db.to_owned(),
                        table: table_schema.name.to_string(),
                        column: drop_column_name.clone(),
                    })),
                },
            )),
            ResourceOperator::AlterColumn(_, alter_column_name, table_schema, table_column) => {
                Some((
                    table_schema,
                    AdminCommandRequest {
                        tenant: tenant_name.to_string(),
                        command: Some(Command::AlterColumn(AlterColumnRequest {
                            db: table_schema.db.to_owned(),
                            table: table_schema.name.to_string(),
                            name: alter_column_name.clone(),
                            column: table_column.encode()?,
                        })),
                    },
                ))
            }
            ResourceOperator::RenameTagName(_, old_column_name, new_column_name, table_schema) => {
                Some((
                    table_schema,
                    AdminCommandRequest {
                        tenant: tenant_name.to_string(),
                        command: Some(Command::RenameColumn(RenameColumnRequest {
                            db: table_schema.db.to_owned(),
                            table: table_schema.name.to_string(),
                            old_name: old_column_name.clone(),
                            new_name: new_column_name.clone(),
                            dry_run: false,
                        })),
                    },
                ))
            }
            _ => None,
        };

        if let Some((schema, req)) = req {
            coord.broadcast_command(req).await?;

            tenant
                .update_table(&TableSchema::TsKvTableSchema(Arc::new(schema.clone())))
                .await?;
        }

        Ok(true)
    }

    async fn update_tag_value(
        coord: Arc<dyn Coordinator>,
        tenant_name: &str,
        db_name: &str,
        update_set_value: &[(Vec<u8>, Option<Vec<u8>>)],
        series_keys: &[Vec<u8>],
        replica_set: &[ReplicationSet],
    ) -> CoordinatorResult<bool> {
        let new_tags_vec: Vec<UpdateSetValue> = update_set_value
            .iter()
            .map(|e| UpdateSetValue {
                key: e.0.clone(),
                value: e.1.clone(),
            })
            .collect();
        let update_tags_request = UpdateTagsRequest {
            db: db_name.to_string(),
            new_tags: new_tags_vec,
            matched_series: series_keys.to_vec(),
            dry_run: false,
        };

        let req = AdminCommandRequest {
            tenant: tenant_name.to_string(),
            command: Some(UpdateTags(update_tags_request)),
        };

        coord
            .broadcast_command_by_vnode(req, replica_set.to_vec())
            .await?;

        Ok(true)
    }

    pub async fn add_resource_task(
        coord: Arc<dyn Coordinator>,
        mut resourceinfo: ResourceInfo,
    ) -> CoordinatorResult<bool> {
        let resourceinfos = coord.meta_manager().read_resourceinfos(&[]).await?;
        let mut resourceinfos_map: HashMap<String, ResourceInfo> = HashMap::default();
        for resourceinfo in resourceinfos {
            resourceinfos_map.insert(resourceinfo.get_names().join("/"), resourceinfo);
        }

        let name = resourceinfo.get_names().join("/");
        if !resourceinfos_map.contains_key(&name)
            || *resourceinfos_map[&name].get_status() == ResourceStatus::Schedule
            || *resourceinfos_map[&name].get_status() == ResourceStatus::Successed
            || *resourceinfos_map[&name].get_status() == ResourceStatus::Cancel
            || *resourceinfos_map[&name].get_status() == ResourceStatus::Fatal
        {
            if *resourceinfo.get_status() == ResourceStatus::Executing {
                resourceinfo.increase_try_count();
            }

            // write to meta
            coord
                .meta_manager()
                .write_resourceinfo(resourceinfo.get_names(), resourceinfo.clone())
                .await?;

            if *resourceinfo.get_status() == ResourceStatus::Executing {
                // execute right now
                ResourceManager::do_operator(coord, resourceinfo).await?;
            }
            Ok(true)
        } else {
            Ok(false)
        }
    }
}<|MERGE_RESOLUTION|>--- conflicted
+++ resolved
@@ -2,11 +2,6 @@
 use std::sync::Arc;
 
 use meta::model::meta_admin::AdminMeta;
-<<<<<<< HEAD
-=======
-use models::meta_data::ReplicationSet;
-use models::oid::Identifier;
->>>>>>> f640acae
 use models::schema::{ResourceInfo, ResourceOperator, ResourceStatus, TableSchema};
 use models::utils::now_timestamp_nanos;
 use protos::kv_service::admin_command_request::Command::{self, DropDb, DropTab, UpdateTags};
@@ -160,49 +155,6 @@
         coord: Arc<dyn Coordinator>,
         tenant_name: &str,
     ) -> CoordinatorResult<bool> {
-<<<<<<< HEAD
-        let names = resourceinfo.get_names();
-        if names.len() == 1 {
-            let tenant_name = names.get(0).unwrap();
-            let tenant =
-                coord
-                    .tenant_meta(tenant_name)
-                    .await
-                    .ok_or(CoordinatorError::TenantNotFound {
-                        name: tenant_name.clone(),
-                    })?;
-
-            // drop database in the tenant
-            let all_dbs = tenant
-                .list_databases()
-                .map_err(|err| CoordinatorError::Meta { source: err })?;
-            for db_name in all_dbs {
-                let req = AdminCommandRequest {
-                    tenant: tenant_name.clone(),
-                    command: Some(DropDb(DropDbRequest {
-                        db: db_name.clone(),
-                    })),
-                };
-    
-                if coord.using_raft_replication() {
-                    let buckets = tenant.get_db_info(&db_name)?.map_or(vec![], |v| v.buckets);
-                    for bucket in buckets {
-                        for replica in bucket.shard_group {
-                            let cmd_type = VnodeManagerCmdType::DestoryRaftGroup(replica.id);
-                            coord.vnode_manager(tenant_name, cmd_type).await?;
-                        }
-                    }
-                } else {
-                    coord.broadcast_command(req).await?;
-                }
-                debug!("Drop database {} of tenant {}", db_name, tenant_name);
-
-                tenant
-                    .drop_db(&db_name)
-                    .await
-                    .map_err(|err| CoordinatorError::Meta { source: err })?;
-            }
-=======
         let tenant =
             coord
                 .tenant_meta(tenant_name)
@@ -211,24 +163,13 @@
                     name: tenant_name.to_string(),
                 })?;
 
-        // drop role in the tenant
-        let all_roles = tenant
-            .custom_roles()
-            .await
-            .map_err(|err| CoordinatorError::Meta { source: err })?;
-        for role in all_roles {
-            tenant
-                .drop_custom_role(role.name())
-                .await
-                .map_err(|err| CoordinatorError::Meta { source: err })?;
-        }
->>>>>>> f640acae
-
         // drop database in the tenant
         let all_dbs = tenant
             .list_databases()
             .map_err(|err| CoordinatorError::Meta { source: err })?;
         for db_name in all_dbs {
+            ResourceManager::drop_database(coord, tenant_name, db_name).await?;
+
             tenant
                 .drop_db(&db_name)
                 .await
