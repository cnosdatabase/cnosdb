use std::collections::HashMap;
use std::time::Duration;

use flatbuffers::{FlatBufferBuilder, WIPOffset};
use meta::error::MetaError;
use meta::model::{MetaClientRef, MetaRef};
use models::meta_data::*;
use models::schema::{timestamp_convert, Precision};
use models::utils::{now_timestamp_millis, now_timestamp_nanos};
use protos::kv_service::tskv_service_client::TskvServiceClient;
use protos::kv_service::{Meta, WritePointsRequest, WriteVnodeRequest};
use protos::models::{
    FieldBuilder, Point, PointBuilder, Points, PointsArgs, Schema, SchemaBuilder, TableBuilder,
    TagBuilder,
};
use protos::{fb_table_name, get_db_from_fb_points, models as fb_models};
use snafu::ResultExt;
use tokio::sync::mpsc::Sender;
use tokio::sync::oneshot;
use tonic::transport::Channel;
use tower::timeout::Timeout;
use trace::{debug, SpanContext, SpanExt, SpanRecorder};
use trace_http::ctx::append_trace_context;
use tskv::EngineRef;
use utils::bitset::BitSet;
use utils::BkdrHasher;

use crate::errors::*;
use crate::hh_queue::{HintedOffBlock, HintedOffWriteReq};
use crate::{status_response_to_result, WriteRequest};

pub struct VnodePoints<'a> {
    db: String,
    fbb: FlatBufferBuilder<'a>,
    offset: HashMap<String, Vec<WIPOffset<Point<'a>>>>,
    schema: HashMap<String, WIPOffset<Schema<'a>>>,

    pub data: Vec<u8>,
    pub repl_set: ReplicationSet,
}

impl VnodePoints<'_> {
    pub fn new(db: String, repl_set: ReplicationSet) -> Self {
        Self {
            db,
            repl_set,
            fbb: FlatBufferBuilder::new(),
            offset: HashMap::new(),
            schema: HashMap::new(),
            data: vec![],
        }
    }

    pub fn add_schema(&mut self, table_name: &str, schema: Schema) {
        if self.schema.get(table_name).is_none() {
            let tag_names_off = schema
                .tag_name()
                .unwrap_or_default()
                .iter()
                .map(|item| self.fbb.create_string(item))
                .collect::<Vec<_>>();
            let tag_names = self.fbb.create_vector(&tag_names_off);

            let field_name_off = schema
                .field_name()
                .unwrap_or_default()
                .iter()
                .map(|item| self.fbb.create_string(item))
                .collect::<Vec<_>>();
            let field_names = self.fbb.create_vector(&field_name_off);
            let field_type = self.fbb.create_vector(
                &schema
                    .field_type()
                    .unwrap_or_default()
                    .iter()
                    .collect::<Vec<_>>(),
            );

            let mut schema_builder = SchemaBuilder::new(&mut self.fbb);
            schema_builder.add_tag_name(tag_names);
            schema_builder.add_field_name(field_names);
            schema_builder.add_field_type(field_type);

            let schema = schema_builder.finish();
            self.schema.insert(table_name.to_string(), schema);
        }
    }

    pub fn add_point(&mut self, table_name: &str, point: Point) {
        let mut tags = Vec::with_capacity(point.tags().unwrap_or_default().len());
        for tag in point.tags().unwrap_or_default().iter() {
            let tags_value = self
                .fbb
                .create_vector(tag.value().unwrap_or_default().bytes());

            let mut tag_builder = TagBuilder::new(&mut self.fbb);
            tag_builder.add_value(tags_value);
            tags.push(tag_builder.finish());
        }

        let tags = self.fbb.create_vector(&tags);
        let tags_nullbit = self
            .fbb
            .create_vector(point.tags_nullbit().unwrap_or_default().bytes());

        let mut fields = Vec::with_capacity(point.fields().unwrap_or_default().len());
        for field in point.fields().unwrap_or_default().iter() {
            let field_value = self
                .fbb
                .create_vector(field.value().unwrap_or_default().bytes());

            let mut field_builder = FieldBuilder::new(&mut self.fbb);
            field_builder.add_value(field_value);
            fields.push(field_builder.finish());
        }

        let fields = self.fbb.create_vector(&fields);
        let fields_nullbit = self
            .fbb
            .create_vector(point.fields_nullbit().unwrap_or_default().bytes());

        let mut point_builder = PointBuilder::new(&mut self.fbb);
        point_builder.add_tags(tags);
        point_builder.add_tags_nullbit(tags_nullbit);
        point_builder.add_fields(fields);
        point_builder.add_fields_nullbit(fields_nullbit);
        point_builder.add_timestamp(point.timestamp());

        let point = point_builder.finish();

        match self.offset.get_mut(table_name) {
            None => {
                self.offset.insert(table_name.to_string(), vec![point]);
            }
            Some(points) => {
                points.push(point);
            }
        }
    }

    pub fn finish(&mut self) -> CoordinatorResult<()> {
        let fbb_db = self.fbb.create_vector(self.db.as_bytes());
        let mut fbb_tables = Vec::with_capacity(self.offset.len());
        let table_names = self.offset.iter().map(|item| item.0.as_str());

        for table_name in table_names {
            let table_points = self
                .offset
                .get(table_name)
                .ok_or(CoordinatorError::Points {
                    msg: format!("can not found points for {}", table_name),
                })?;
            let schema = self
                .schema
                .get(table_name)
                .ok_or(CoordinatorError::Points {
                    msg: format!("can not found schema for {}", table_name),
                })?;
            let num_rows = table_points.len();
            let table_points = self.fbb.create_vector(table_points);
            let table_name = self.fbb.create_vector(table_name.as_bytes());

            let mut table_builder = TableBuilder::new(&mut self.fbb);
            table_builder.add_tab(table_name);
            table_builder.add_schema(*schema);
            table_builder.add_points(table_points);
            table_builder.add_num_rows(num_rows as u64);
            fbb_tables.push(table_builder.finish())
        }

        let tables = self.fbb.create_vector(&fbb_tables);

        let points = Points::create(
            &mut self.fbb,
            &PointsArgs {
                db: Some(fbb_db),
                tables: Some(tables),
            },
        );
        self.fbb.finish(points, None);
        self.data = self.fbb.finished_data().to_vec();
        Ok(())
    }
}

pub struct VnodeMapping<'a> {
    // replication id -> VnodePoints
    pub points: HashMap<u32, VnodePoints<'a>>,
    pub sets: HashMap<u32, ReplicationSet>,
}

impl<'a> VnodeMapping<'a> {
    pub fn new() -> Self {
        Self {
            points: HashMap::new(),
            sets: HashMap::new(),
        }
    }

    pub async fn map_point(
        &mut self,
        meta_client: MetaClientRef,
        db_name: &str,
        tab_name: &str,
        precision: Precision,
        schema: Schema<'_>,
        point: Point<'_>,
    ) -> CoordinatorResult<()> {
        let db_schema = meta_client
            .get_db_schema(db_name)?
            .ok_or(MetaError::DatabaseNotFound {
                database: db_name.to_string(),
            })?;
        let db_precision = db_schema.config.precision_or_default();
        let ts = timestamp_convert(precision, *db_precision, point.timestamp()).ok_or(
            CoordinatorError::CommonError {
                msg: "timestamp overflow".to_string(),
            },
        )?;

        if let Some(val) = meta_client.database_min_ts(db_name) {
            if ts < val {
                return Err(CoordinatorError::CommonError {
                    msg: "write expired time data not permit".to_string(),
                });
            }
        }

        let hash_id = {
            let mut hasher = BkdrHasher::new();
            hasher.hash_with(tab_name.as_bytes());
            if let Some(tags_key) = schema.tag_name() {
                let tag_nullbit = point.tags_nullbit().ok_or(CoordinatorError::Points {
                    msg: "point missing tag null bit".to_string(),
                })?;
                let len = tags_key.len();
                let tag_nullbit = BitSet::new_without_check(len, tag_nullbit.bytes());
                for (idx, (tag_key, tag_value)) in tags_key
                    .iter()
                    .zip(point.tags().ok_or(CoordinatorError::Points {
                        msg: "point missing tag value".to_string(),
                    })?)
                    .enumerate()
                {
                    if !tag_nullbit.get(idx) {
                        continue;
                    }
                    hasher.hash_with(tag_key.as_bytes());
                    hasher.hash_with(
                        tag_value
                            .value()
                            .ok_or(CoordinatorError::Points {
                                msg: "point missing tag value".to_string(),
                            })?
                            .bytes(),
                    );
                }
            }

            hasher.number()
        };

        //let full_name = format!("{}.{}", meta_client.tenant_name(), db);
        let info = meta_client
            .locate_replication_set_for_write(db_name, hash_id, ts)
            .await?;
        self.sets.entry(info.id).or_insert_with(|| info.clone());
        let entry = self
            .points
            .entry(info.id)
            .or_insert_with(|| VnodePoints::new(db_name.to_string(), info));

        entry.add_point(tab_name, point);
        entry.add_schema(tab_name, schema);

        Ok(())
    }
}

impl<'a> Default for VnodeMapping<'a> {
    fn default() -> Self {
        Self::new()
    }
}

#[derive(Debug)]
pub struct PointWriter {
    node_id: u64,
    timeout_ms: u64,
    kv_inst: Option<EngineRef>,
    meta_manager: MetaRef,
    hh_sender: Sender<HintedOffWriteReq>,
}

impl PointWriter {
    pub fn new(
        node_id: u64,
        timeout_ms: u64,
        kv_inst: Option<EngineRef>,
        meta_manager: MetaRef,
        hh_sender: Sender<HintedOffWriteReq>,
    ) -> Self {
        Self {
            node_id,
            kv_inst,
            timeout_ms,
            meta_manager,
            hh_sender,
        }
    }

<<<<<<< HEAD
    pub async fn write_points(&self, req: &WriteRequest) -> CoordinatorResult<()> {
        let meta_client = self.meta_manager.tenant_meta(&req.tenant).await.ok_or(
            CoordinatorError::TenantNotFound {
=======
    pub async fn write_points(
        &self,
        req: &WriteRequest,
        span_ctx: Option<&SpanContext>,
    ) -> CoordinatorResult<()> {
        let meta_client = self
            .meta_manager
            .tenant_manager()
            .tenant_meta(&req.tenant)
            .await
            .ok_or(CoordinatorError::TenantNotFound {
>>>>>>> 2be502c7
                name: req.tenant.clone(),
            },
        )?;

        let mut mapping = VnodeMapping::new();
        {
            let _span_recorder = SpanRecorder::new(span_ctx.child_span("map point"));
            let fb_points = flatbuffers::root::<fb_models::Points>(&req.request.points)
                .context(InvalidFlatbufferSnafu)?;
            let database_name = get_db_from_fb_points(&fb_points)?;
            for table in fb_points.tables().ok_or(CoordinatorError::Points {
                msg: "point missing tables".to_string(),
            })? {
                let table_name = fb_table_name(&table)?;

                let schema = table.schema().ok_or(CoordinatorError::Points {
                    msg: "points missing table schema".to_string(),
                })?;

                for item in table.points().ok_or(CoordinatorError::Points {
                    msg: "table missing table points".to_string(),
                })? {
                    mapping
                        .map_point(
                            meta_client.clone(),
                            &database_name,
                            &table_name,
                            req.precision,
                            schema,
                            item,
                        )
                        .await?;
                }
            }
        }

        let now = tokio::time::Instant::now();
        let mut requests = vec![];
        {
            let _span_recorder = SpanRecorder::new(span_ctx.child_span("build requests"));
            for (_id, points) in mapping.points.iter_mut() {
                points.finish()?;
                if points.repl_set.vnodes.is_empty() {
                    return Err(CoordinatorError::CommonError {
                        msg: "no available vnode in replication set".to_string(),
                    });
                }
                for vnode in points.repl_set.vnodes.iter() {
                    debug!("write points on vnode {:?},  now: {:?}", vnode, now);
                    if vnode.status == VnodeStatus::Copying {
                        return Err(CoordinatorError::CommonError {
                            msg: "vnode is moving write forbidden ".to_string(),
                        });
                    }
                    let request = self.write_to_node(
                        vnode.id,
                        &req.tenant,
                        vnode.node_id,
                        req.precision,
                        points.data.clone(),
                        SpanRecorder::new(span_ctx.child_span(format!(
                            "write to vnode {} on node {}",
                            vnode.id, vnode.node_id
                        ))),
                    );
                    requests.push(request);
                }
            }
        }

        let res = futures::future::try_join_all(requests).await.map(|_| ());

        debug!(
            "parallel write points on vnode over, start at: {:?} elapsed: {:?}, result: {:?}",
            now,
            now.elapsed(),
            res,
        );

        res
    }

    async fn write_to_node(
        &self,
        vnode_id: u32,
        tenant: &str,
        node_id: u64,
        precision: Precision,
        data: Vec<u8>,
        span_recorder: SpanRecorder,
    ) -> CoordinatorResult<()> {
        if node_id == self.node_id && self.kv_inst.is_some() {
            let span_recorder = span_recorder.child("write to local node");

            let result = self
                .write_to_local_node(span_recorder.span_ctx(), vnode_id, tenant, precision, data)
                .await;
            debug!("write data to local {}({}) {:?}", node_id, vnode_id, result);

            return result;
        }

        let mut span_recorder = span_recorder.child("write to remote node");

        let result = self
            .write_to_remote_node(
                vnode_id,
                node_id,
                tenant,
                precision,
                data.clone(),
                span_recorder.span_ctx(),
            )
            .await;
        if let Err(err @ CoordinatorError::FailoverNode { id: _ }) = result {
            debug!(
                "write data to remote {}({}) failed; write to hinted handoff!",
                node_id, vnode_id
            );

            span_recorder.error(err.to_string());

            return self
                .write_to_handoff(vnode_id, node_id, tenant, precision, data)
                .await;
        }

        debug!(
            "write data to remote {}({}) , inst exist: {}, {:?}!",
            node_id,
            vnode_id,
            self.kv_inst.is_some(),
            result
        );

        result
    }

    async fn write_to_handoff(
        &self,
        vnode_id: u32,
        node_id: u64,
        tenant: &str,
        precision: Precision,
        data: Vec<u8>,
    ) -> CoordinatorResult<()> {
        let (sender, receiver) = oneshot::channel();
        let block = HintedOffBlock::new(
            now_timestamp_nanos(),
            vnode_id,
            tenant.to_string(),
            precision,
            data,
        );
        let request = HintedOffWriteReq {
            node_id,
            sender,
            block,
        };

        self.hh_sender.send(request).await?;

        receiver.await?
    }

    pub async fn write_to_remote_node(
        &self,
        vnode_id: u32,
        node_id: u64,
        tenant: &str,
        precision: Precision,
        data: Vec<u8>,
        span_ctx: Option<&SpanContext>,
    ) -> CoordinatorResult<()> {
        let channel = self
            .meta_manager
            .get_node_conn(node_id)
            .await
            .map_err(|_| CoordinatorError::FailoverNode { id: node_id })?;
        let timeout_channel = Timeout::new(channel, Duration::from_millis(self.timeout_ms));
        let mut client = TskvServiceClient::<Timeout<Channel>>::new(timeout_channel);

        let mut cmd = tonic::Request::new(WriteVnodeRequest {
            vnode_id,
            precision: precision as u32,
            tenant: tenant.to_string(),
            data,
        });

        // 将当前的trace span信息写入到请求的metadata中
        append_trace_context(span_ctx, cmd.metadata_mut()).map_err(|_| {
            CoordinatorError::CommonError {
                msg: "Parse trace_id, this maybe a bug".to_string(),
            }
        })?;

        let begin_time = now_timestamp_millis();
        let response = client
            .write_vnode_points(cmd)
            .await
            .map_err(|_| CoordinatorError::FailoverNode { id: node_id })?
            .into_inner();

        let use_time = now_timestamp_millis() - begin_time;
        if use_time > 200 {
            debug!(
                "write points to node:{}, use time too long {}",
                node_id, use_time
            )
        }
        status_response_to_result(&response)
    }

    async fn write_to_local_node(
        &self,
        span_ctx: Option<&SpanContext>,
        vnode_id: u32,
        tenant: &str,
        precision: Precision,
        data: Vec<u8>,
    ) -> CoordinatorResult<()> {
        let req = WritePointsRequest {
            version: 1,
            meta: Some(Meta {
                tenant: tenant.to_string(),
                user: None,
                password: None,
            }),
            points: data.clone(),
        };

        if let Some(kv_inst) = self.kv_inst.clone() {
            let _ = kv_inst.write(span_ctx, vnode_id, precision, req).await?;
            Ok(())
        } else {
            Err(CoordinatorError::KvInstanceNotFound { node_id: 0 })
        }
    }
}<|MERGE_RESOLUTION|>--- conflicted
+++ resolved
@@ -309,23 +309,13 @@
         }
     }
 
-<<<<<<< HEAD
-    pub async fn write_points(&self, req: &WriteRequest) -> CoordinatorResult<()> {
-        let meta_client = self.meta_manager.tenant_meta(&req.tenant).await.ok_or(
-            CoordinatorError::TenantNotFound {
-=======
     pub async fn write_points(
         &self,
         req: &WriteRequest,
         span_ctx: Option<&SpanContext>,
     ) -> CoordinatorResult<()> {
-        let meta_client = self
-            .meta_manager
-            .tenant_manager()
-            .tenant_meta(&req.tenant)
-            .await
-            .ok_or(CoordinatorError::TenantNotFound {
->>>>>>> 2be502c7
+        let meta_client = self.meta_manager.tenant_meta(&req.tenant).await.ok_or(
+            CoordinatorError::TenantNotFound {
                 name: req.tenant.clone(),
             },
         )?;
