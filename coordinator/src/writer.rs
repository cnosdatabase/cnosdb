use std::sync::Arc;
use std::time::Duration;

use meta::error::MetaError;
use meta::model::MetaRef;
use models::schema::Precision;
use models::utils::{now_timestamp_millis, now_timestamp_nanos};
use protos::kv_service::tskv_service_client::TskvServiceClient;
use protos::kv_service::{Meta, WritePointsRequest, WriteVnodeRequest};
use tokio::sync::mpsc::Sender;
use tokio::sync::oneshot;
use tonic::transport::Channel;
use tonic::Code;
use tower::timeout::Timeout;
use trace::{debug, info, SpanContext, SpanRecorder};
use trace_http::ctx::append_trace_context;
use tskv::EngineRef;

use crate::errors::*;
use crate::hh_queue::{HintedOffBlock, HintedOffWriteReq};
use crate::status_response_to_result;

#[derive(Debug)]
pub struct PointWriter {
    node_id: u64,
    timeout_ms: u64,
    kv_inst: Option<EngineRef>,
    meta_manager: MetaRef,
    hh_sender: Sender<HintedOffWriteReq>,
}

impl PointWriter {
    pub fn new(
        node_id: u64,
        timeout_ms: u64,
        kv_inst: Option<EngineRef>,
        meta_manager: MetaRef,
        hh_sender: Sender<HintedOffWriteReq>,
    ) -> Self {
        Self {
            node_id,
            kv_inst,
            timeout_ms,
            meta_manager,
            hh_sender,
        }
    }

    pub(crate) async fn write_to_node(
        &self,
        vnode_id: u32,
        tenant: &str,
        node_id: u64,
        precision: Precision,
        data: Arc<Vec<u8>>,
        span_recorder: SpanRecorder,
    ) -> CoordinatorResult<()> {
        if node_id == self.node_id && self.kv_inst.is_some() {
            let span_recorder = span_recorder.child("write to local node");

            let result = self
                .write_to_local_node(span_recorder.span_ctx(), vnode_id, tenant, precision, data)
                .await;
            debug!("write data to local {}({}) {:?}", node_id, vnode_id, result);

            return result;
        }

        let mut span_recorder = span_recorder.child("write to remote node");

        let result = self
            .write_to_remote_node(
                vnode_id,
                node_id,
                tenant,
                precision,
                data.clone(),
                span_recorder.span_ctx(),
            )
            .await;

        if let Err(ref err) = result {
            let meta_retry = MetaError::Retry {
                msg: "default".to_string(),
            };
            let tskv_memory = tskv::Error::MemoryExhausted;
            if matches!(*err, CoordinatorError::FailoverNode { .. })
                || err.error_code().to_string() == meta_retry.error_code().to_string()
                || err.error_code().to_string() == tskv_memory.error_code().to_string()
            {
                info!(
                    "write data to remote {}({}) failed {}; write to hh!",
                    node_id, vnode_id, err
                );

                span_recorder.error(err.to_string());

                return self
                    .write_to_handoff(
                        vnode_id,
                        node_id,
                        tenant,
                        precision,
                        Arc::unwrap_or_clone(data),
                    )
                    .await;
            }
        }

        debug!(
            "write data to remote {}({}) , inst exist: {}, {:?}!",
            node_id,
            vnode_id,
            self.kv_inst.is_some(),
            result
        );

        result
    }

    async fn write_to_handoff(
        &self,
        vnode_id: u32,
        node_id: u64,
        tenant: &str,
        precision: Precision,
        data: Vec<u8>,
    ) -> CoordinatorResult<()> {
        let (sender, receiver) = oneshot::channel();
        let block = HintedOffBlock::new(
            now_timestamp_nanos(),
            vnode_id,
            tenant.to_string(),
            precision,
            data,
        );
        let request = HintedOffWriteReq {
            node_id,
            sender,
            block,
        };

        self.hh_sender.send(request).await?;

        receiver.await?
    }

    pub async fn write_to_remote_node(
        &self,
        vnode_id: u32,
        node_id: u64,
        tenant: &str,
        precision: Precision,
        data: Arc<Vec<u8>>,
        span_ctx: Option<&SpanContext>,
    ) -> CoordinatorResult<()> {
        let channel = self
            .meta_manager
            .get_node_conn(node_id)
            .await
            .map_err(|error| CoordinatorError::FailoverNode {
                id: node_id,
                error: error.to_string(),
            })?;
        let timeout_channel = Timeout::new(channel, Duration::from_millis(self.timeout_ms));
        let mut client = TskvServiceClient::<Timeout<Channel>>::new(timeout_channel);

        let mut cmd = tonic::Request::new(WriteVnodeRequest {
            data,
            id: vnode_id,
            precision: precision as u32,
            tenant: tenant.to_string(),
<<<<<<< HEAD
=======
            data: Arc::unwrap_or_clone(data),
>>>>>>> 6b6dec4b
        });

        // 将当前的trace span信息写入到请求的metadata中
        append_trace_context(span_ctx, cmd.metadata_mut()).map_err(|_| {
            CoordinatorError::CommonError {
                msg: "Parse trace_id, this maybe a bug".to_string(),
            }
        })?;

        let begin_time = now_timestamp_millis();
        let response = client
            .write_vnode_points(cmd)
            .await
            .map_err(|err| match err.code() {
                Code::Internal => CoordinatorError::TskvError { source: err.into() },
                _ => CoordinatorError::FailoverNode {
                    id: node_id,
                    error: format!("{err:?}"),
                },
            })?
            .into_inner();

        let use_time = now_timestamp_millis() - begin_time;
        if use_time > 200 {
            debug!(
                "write points to node:{}, use time too long {}",
                node_id, use_time
            )
        }
        status_response_to_result(&response)
    }

    async fn write_to_local_node(
        &self,
        span_ctx: Option<&SpanContext>,
        vnode_id: u32,
        tenant: &str,
        precision: Precision,
        data: Arc<Vec<u8>>,
    ) -> CoordinatorResult<()> {
        let req = WritePointsRequest {
            version: 1,
            meta: Some(Meta {
                tenant: tenant.to_string(),
                user: None,
                password: None,
            }),
            points: Arc::unwrap_or_clone(data),
        };

        if let Some(kv_inst) = self.kv_inst.clone() {
            let _ = kv_inst.write(span_ctx, vnode_id, precision, req).await?;
            Ok(())
        } else {
            Err(CoordinatorError::KvInstanceNotFound { node_id: 0 })
        }
    }
}<|MERGE_RESOLUTION|>--- conflicted
+++ resolved
@@ -166,14 +166,10 @@
         let mut client = TskvServiceClient::<Timeout<Channel>>::new(timeout_channel);
 
         let mut cmd = tonic::Request::new(WriteVnodeRequest {
-            data,
             id: vnode_id,
             precision: precision as u32,
             tenant: tenant.to_string(),
-<<<<<<< HEAD
-=======
             data: Arc::unwrap_or_clone(data),
->>>>>>> 6b6dec4b
         });
 
         // 将当前的trace span信息写入到请求的metadata中
