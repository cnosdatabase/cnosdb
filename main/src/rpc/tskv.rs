use std::pin::Pin;
use std::sync::Arc;

use coordinator::file_info::get_files_meta;
use coordinator::service::CoordinatorRef;
use coordinator::vnode_mgr::VnodeManager;
use coordinator::{FAILED_RESPONSE_CODE, SUCCESS_RESPONSE_CODE};
use futures::{Stream, StreamExt, TryStreamExt};
use meta::model::MetaRef;
use metrics::metric_register::MetricsRegister;
use models::meta_data::VnodeInfo;
use models::predicate::domain::{self, QueryArgs, QueryExpr};
use models::record_batch_encode;
use models::schema::{Precision, TableColumn};
use protos::kv_service::tskv_service_server::TskvService;
use protos::kv_service::*;
use protos::models::{PingBody, PingBodyBuilder};
use tokio::io::AsyncReadExt;
use tokio::runtime::Runtime;
use tokio::sync::mpsc;
use tokio_stream::wrappers::ReceiverStream;
use tonic::{Extensions, Request, Response, Status};
use trace::{debug, error, info, SpanContext, SpanExt, SpanRecorder};
use tskv::error::Result as TskvResult;
use tskv::reader::query_executor::QueryExecutor;
use tskv::reader::serialize::TonicRecordBatchEncoder;
use tskv::reader::{QueryOption, SendableTskvRecordBatchStream};
use tskv::EngineRef;

type ResponseStream<T> = Pin<Box<dyn Stream<Item = Result<T, tonic::Status>> + Send>>;

#[derive(Clone)]
pub struct TskvServiceImpl {
    pub runtime: Arc<Runtime>,
    pub kv_inst: EngineRef,
    pub coord: CoordinatorRef,
    pub metrics_register: Arc<MetricsRegister>,
}

impl TskvServiceImpl {
    fn status_response(
        &self,
        code: i32,
        data: String,
    ) -> Result<tonic::Response<StatusResponse>, tonic::Status> {
        Ok(tonic::Response::new(StatusResponse { code, data }))
    }

    fn bytes_response(
        &self,
        code: i32,
        data: Vec<u8>,
    ) -> Result<tonic::Response<BatchBytesResponse>, tonic::Status> {
        Ok(tonic::Response::new(BatchBytesResponse { code, data }))
    }

    fn tonic_status(&self, msg: String) -> tonic::Status {
        tonic::Status::new(tonic::Code::Internal, msg)
    }

    async fn admin_drop_db(
        &self,
        tenant: &str,
        request: &DropDbRequest,
    ) -> Result<tonic::Response<StatusResponse>, tonic::Status> {
        let _ = self.kv_inst.drop_database(tenant, &request.db).await;

        self.status_response(SUCCESS_RESPONSE_CODE, "".to_string())
    }

    async fn admin_drop_table(
        &self,
        tenant: &str,
        request: &DropTableRequest,
    ) -> Result<tonic::Response<StatusResponse>, tonic::Status> {
        let _ = self
            .kv_inst
            .drop_table(tenant, &request.db, &request.table)
            .await;

        self.status_response(SUCCESS_RESPONSE_CODE, "".to_string())
    }

    async fn admin_drop_column(
        &self,
        tenant: &str,
        request: &DropColumnRequest,
    ) -> Result<tonic::Response<StatusResponse>, tonic::Status> {
        let _ = self
            .kv_inst
            .drop_table_column(tenant, &request.db, &request.table, &request.column)
            .await;

        self.status_response(SUCCESS_RESPONSE_CODE, "".to_string())
    }

    async fn admin_add_column(
        &self,
        tenant: &str,
        request: &AddColumnRequest,
    ) -> Result<tonic::Response<StatusResponse>, tonic::Status> {
        let column = match bincode::deserialize::<TableColumn>(&request.column) {
            Ok(column) => column,
            Err(err) => return self.status_response(SUCCESS_RESPONSE_CODE, err.to_string()),
        };

        let _ = self
            .kv_inst
            .add_table_column(tenant, &request.db, &request.table, column)
            .await;

        self.status_response(SUCCESS_RESPONSE_CODE, "".to_string())
    }

    async fn admin_alter_column(
        &self,
        tenant: &str,
        request: &AlterColumnRequest,
    ) -> Result<tonic::Response<StatusResponse>, tonic::Status> {
        let column = match bincode::deserialize::<TableColumn>(&request.column) {
            Ok(column) => column,
            Err(err) => return self.status_response(SUCCESS_RESPONSE_CODE, err.to_string()),
        };

        let _ = self
            .kv_inst
            .change_table_column(tenant, &request.db, &request.table, &request.name, column)
            .await;

        self.status_response(SUCCESS_RESPONSE_CODE, "".to_string())
    }

    async fn admin_rename_column(
        &self,
        tenant: &str,
        request: &RenameColumnRequest,
    ) -> Result<tonic::Response<StatusResponse>, tonic::Status> {
        self.kv_inst
            .rename_tag(
                tenant,
                &request.db,
                &request.table,
                &request.old_name,
                &request.new_name,
            )
            .await?;

        self.status_response(SUCCESS_RESPONSE_CODE, "".to_string())
    }

    async fn admin_delete_vnode(
        &self,
        tenant: &str,
        request: &DeleteVnodeRequest,
    ) -> Result<tonic::Response<StatusResponse>, tonic::Status> {
        let meta = self.coord.meta_manager();
        let manager = VnodeManager::new(meta, self.kv_inst.clone(), self.coord.node_id());
        if let Err(err) = manager.drop_vnode(tenant, request.vnode_id).await {
            self.status_response(FAILED_RESPONSE_CODE, err.to_string())
        } else {
            self.status_response(SUCCESS_RESPONSE_CODE, "".to_string())
        }
    }

    async fn admin_copy_vnode(
        &self,
        tenant: &str,
        request: &CopyVnodeRequest,
    ) -> Result<tonic::Response<StatusResponse>, tonic::Status> {
        let meta = self.coord.meta_manager();
        let manager = VnodeManager::new(meta, self.kv_inst.clone(), self.coord.node_id());
        if let Err(err) = manager.copy_vnode(tenant, request.vnode_id, true).await {
            self.status_response(FAILED_RESPONSE_CODE, err.to_string())
        } else {
            self.status_response(SUCCESS_RESPONSE_CODE, "".to_string())
        }
    }

    async fn admin_move_vnode(
        &self,
        tenant: &str,
        request: &MoveVnodeRequest,
    ) -> Result<tonic::Response<StatusResponse>, tonic::Status> {
        let meta = self.coord.meta_manager();
        let manager = VnodeManager::new(meta, self.kv_inst.clone(), self.coord.node_id());
        if let Err(err) = manager.move_vnode(tenant, request.vnode_id).await {
            self.status_response(FAILED_RESPONSE_CODE, err.to_string())
        } else {
            self.status_response(SUCCESS_RESPONSE_CODE, "".to_string())
        }
    }

    async fn admin_compact_vnode(
        &self,
        _tenant: &str,
        request: &CompactVnodeRequest,
    ) -> Result<tonic::Response<StatusResponse>, tonic::Status> {
        if let Err(err) = self.kv_inst.compact(request.vnode_ids.clone()).await {
            self.status_response(FAILED_RESPONSE_CODE, err.to_string())
        } else {
            self.status_response(SUCCESS_RESPONSE_CODE, "".to_string())
        }
    }

    async fn admin_fetch_vnode_checksum(
        &self,
        _tenant: &str,
        request: &FetchVnodeChecksumRequest,
    ) -> Result<tonic::Response<BatchBytesResponse>, tonic::Status> {
        match self.kv_inst.get_vnode_hash_tree(request.vnode_id).await {
            Ok(record) => match record_batch_encode(&record) {
                Ok(bytes) => self.bytes_response(SUCCESS_RESPONSE_CODE, bytes),
                Err(_) => self.bytes_response(FAILED_RESPONSE_CODE, vec![]),
            },
            // TODO(zipper): Add error message in BatchBytesResponse
            Err(_) => self.bytes_response(FAILED_RESPONSE_CODE, vec![]),
        }
    }
    async fn admin_add_raft_follower(
        &self,
        tenant: &str,
        request: &AddRaftFollowerRequest,
    ) -> Result<tonic::Response<StatusResponse>, tonic::Status> {
        let raft_manager = self.coord.raft_manager();
        if let Err(err) = raft_manager
            .add_follower_to_group(
                tenant,
                &request.db_name,
                request.follower_nid,
                request.replica_id,
            )
            .await
        {
            self.status_response(FAILED_RESPONSE_CODE, err.to_string())
        } else {
            self.status_response(SUCCESS_RESPONSE_CODE, "".to_string())
        }
    }

    async fn admin_remove_raft_node(
        &self,
        tenant: &str,
        request: &RemoveRaftNodeRequest,
    ) -> Result<tonic::Response<StatusResponse>, tonic::Status> {
        let raft_manager = self.coord.raft_manager();
        if let Err(err) = raft_manager
            .remove_node_from_group(
                tenant,
                &request.db_name,
                request.vnode_id,
                request.replica_id,
            )
            .await
        {
            self.status_response(FAILED_RESPONSE_CODE, err.to_string())
        } else {
            self.status_response(SUCCESS_RESPONSE_CODE, "".to_string())
        }
    }

    async fn admin_destory_raft_group(
        &self,
        tenant: &str,
        request: &DestoryRaftGroupRequest,
    ) -> Result<tonic::Response<StatusResponse>, tonic::Status> {
        let raft_manager = self.coord.raft_manager();
        if let Err(err) = raft_manager
            .destory_replica_group(tenant, &request.db_name, request.replica_id)
            .await
        {
            self.status_response(FAILED_RESPONSE_CODE, err.to_string())
        } else {
            self.status_response(SUCCESS_RESPONSE_CODE, "".to_string())
        }
    }

    fn query_record_batch_exec(
        self,
        args: QueryArgs,
        expr: QueryExpr,
        aggs: Option<Vec<TableColumn>>,
        span_ctx: Option<&SpanContext>,
    ) -> TskvResult<SendableTskvRecordBatchStream> {
        let option = QueryOption::new(
            args.batch_size,
            expr.split,
            aggs,
            Arc::new(expr.df_schema),
            expr.table_schema,
        );

        let meta = self.coord.meta_manager();
        let node_id = meta.node_id();
        let mut vnodes = Vec::with_capacity(args.vnode_ids.len());
        for id in args.vnode_ids.iter() {
            vnodes.push(VnodeInfo::new(*id, node_id))
        }

        let executor = QueryExecutor::new(option, self.runtime.clone(), meta, self.kv_inst.clone());
        executor.local_node_executor(vnodes, span_ctx)
    }

    fn tag_scan_exec(
        args: QueryArgs,
        expr: QueryExpr,
        meta: MetaRef,
        run_time: Arc<Runtime>,
        kv_inst: EngineRef,
        span_ctx: Option<&SpanContext>,
    ) -> TskvResult<SendableTskvRecordBatchStream> {
        let option = QueryOption::new(
            args.batch_size,
            expr.split,
            None,
            Arc::new(expr.df_schema),
            expr.table_schema,
        );

        let node_id = meta.node_id();
        let vnodes = args
            .vnode_ids
            .iter()
            .map(|id| VnodeInfo::new(*id, node_id))
            .collect::<Vec<_>>();

        let executor = QueryExecutor::new(option, run_time, meta, kv_inst);
        executor.local_node_tag_scan(vnodes, span_ctx)
    }
}

#[tonic::async_trait]
impl TskvService for TskvServiceImpl {
    async fn ping(
        &self,
        _request: tonic::Request<PingRequest>,
    ) -> Result<tonic::Response<PingResponse>, tonic::Status> {
        debug!("PING");

        let ping_req = _request.into_inner();
        let ping_body = flatbuffers::root::<PingBody>(&ping_req.body);
        if let Err(e) = ping_body {
            error!("{}", e);
        } else {
            info!("ping_req:body(flatbuffer): {:?}", ping_body);
        }

        let mut fbb = flatbuffers::FlatBufferBuilder::new();
        let payload = fbb.create_vector(b"hello, caller");

        let mut builder = PingBodyBuilder::new(&mut fbb);
        builder.add_payload(payload);
        let root = builder.finish();
        fbb.finish(root, None);

        let finished_data = fbb.finished_data();

        Ok(tonic::Response::new(PingResponse {
            version: 1,
            body: finished_data.to_vec(),
        }))
    }

    type WritePointsStream = ResponseStream<WritePointsResponse>;
    // TODO remove, use `write_vnode_point` instead
    async fn write_points(
        &self,
        request: tonic::Request<tonic::Streaming<WritePointsRequest>>,
    ) -> Result<tonic::Response<Self::WritePointsStream>, tonic::Status> {
        let mut stream = request.into_inner();
        let (resp_sender, resp_receiver) = mpsc::channel(128);
        while let Some(result) = stream.next().await {
            match result {
                Ok(req) => {
                    let ret = self
                        .kv_inst
                        .write(None, 0, Precision::NS, req)
                        .await
                        .map_err(|err| tonic::Status::internal(err.to_string()));
                    resp_sender.send(ret).await.expect("successful");
                }
                Err(status) => {
                    match resp_sender.send(Err(status)).await {
                        Ok(_) => (),
                        Err(_err) => break, // response was dropped
                    }
                }
            }
        }

        let out_stream = ReceiverStream::new(resp_receiver);

        Ok(tonic::Response::new(Box::pin(out_stream)))
    }

    async fn write_vnode_points(
        &self,
        request: tonic::Request<WriteVnodeRequest>,
    ) -> Result<tonic::Response<StatusResponse>, tonic::Status> {
        let span_recorder = get_span_recorder(request.extensions(), "grpc write_vnode_points");
        let inner = request.into_inner();
        let request = WritePointsRequest {
            version: 1,
            meta: Some(Meta {
                tenant: inner.tenant.clone(),
                user: None,
                password: None,
            }),
            points: inner.data,
        };

        let _ = self
            .kv_inst
            .write(
                span_recorder.span_ctx(),
                inner.vnode_id,
                Precision::from(inner.precision as u8),
                request,
            )
            .await?;

        self.status_response(SUCCESS_RESPONSE_CODE, "".to_string())
    }

    async fn write_replica_points(
        &self,
        request: tonic::Request<WriteReplicaRequest>,
    ) -> Result<tonic::Response<StatusResponse>, tonic::Status> {
        let span = get_span_recorder(request.extensions(), "grpc write_replica_points");
        let inner = request.into_inner();

        let client = self
            .coord
            .tenant_meta(&inner.tenant)
            .await
            .ok_or(tonic::Status::new(
                tonic::Code::Internal,
                format!("Not Found tenant({}) meta", inner.tenant),
            ))?;

        let replica = client
            .get_replication_set(inner.replica_id)
            .ok_or(tonic::Status::new(
                tonic::Code::Internal,
                format!("Not Found Replica Set({})", inner.replica_id),
            ))?;

        if let Err(err) = self
            .coord
            .exec_write_replica_points(
                &inner.tenant,
                &inner.db_name,
                Arc::new(inner.data),
                Precision::from(inner.precision as u8),
                replica,
                span.span_ctx(),
            )
            .await
        {
            self.status_response(FAILED_RESPONSE_CODE, err.to_string())
        } else {
            self.status_response(SUCCESS_RESPONSE_CODE, "".to_string())
        }
    }

    async fn exec_open_raft_node(
        &self,
        request: tonic::Request<OpenRaftNodeRequest>,
    ) -> Result<tonic::Response<StatusResponse>, tonic::Status> {
        let inner = request.into_inner();

        if let Err(err) = self
            .coord
            .raft_manager()
            .exec_open_raft_node(
                &inner.tenant,
                &inner.db_name,
                inner.vnode_id,
                inner.replica_id,
            )
            .await
        {
            self.status_response(FAILED_RESPONSE_CODE, err.to_string())
        } else {
            self.status_response(SUCCESS_RESPONSE_CODE, "".to_string())
        }
    }

    async fn exec_drop_raft_node(
        &self,
        request: tonic::Request<DropRaftNodeRequest>,
    ) -> Result<tonic::Response<StatusResponse>, tonic::Status> {
        let inner = request.into_inner();

        if let Err(err) = self
            .coord
            .raft_manager()
            .exec_drop_raft_node(
                &inner.tenant,
                &inner.db_name,
                inner.vnode_id,
                inner.replica_id,
            )
            .await
        {
            self.status_response(FAILED_RESPONSE_CODE, err.to_string())
        } else {
            self.status_response(SUCCESS_RESPONSE_CODE, "".to_string())
        }
    }

    async fn exec_admin_command(
        &self,
        request: tonic::Request<AdminCommandRequest>,
    ) -> Result<tonic::Response<StatusResponse>, tonic::Status> {
        let inner = request.into_inner();

        if let Some(command) = inner.command {
            let resp = match &command {
                admin_command_request::Command::DropDb(command) => {
                    self.admin_drop_db(&inner.tenant, command).await
                }
                admin_command_request::Command::DropTab(command) => {
                    self.admin_drop_table(&inner.tenant, command).await
                }
                admin_command_request::Command::DelVnode(command) => {
                    self.admin_delete_vnode(&inner.tenant, command).await
                }
                admin_command_request::Command::CopyVnode(command) => {
                    self.admin_copy_vnode(&inner.tenant, command).await
                }
                admin_command_request::Command::MoveVnode(command) => {
                    self.admin_move_vnode(&inner.tenant, command).await
                }
                admin_command_request::Command::CompactVnode(command) => {
                    self.admin_compact_vnode(&inner.tenant, command).await
                }
                admin_command_request::Command::DropColumn(command) => {
                    self.admin_drop_column(&inner.tenant, command).await
                }
                admin_command_request::Command::AddColumn(command) => {
                    self.admin_add_column(&inner.tenant, command).await
                }
                admin_command_request::Command::AlterColumn(command) => {
                    self.admin_alter_column(&inner.tenant, command).await
                }
<<<<<<< HEAD
                admin_command_request::Command::AddRaftFollower(command) => {
                    self.admin_add_raft_follower(&inner.tenant, command).await
                }
                admin_command_request::Command::RemoveRaftNode(command) => {
                    self.admin_remove_raft_node(&inner.tenant, command).await
                }
                admin_command_request::Command::DestoryRaftGroup(command) => {
                    self.admin_destory_raft_group(&inner.tenant, command).await
=======
                admin_command_request::Command::RenameColumn(command) => {
                    self.admin_rename_column(&inner.tenant, command).await
>>>>>>> 8385020c
                }
            };

            info!("admin command: {:?}, result: {:?}", command, resp);
            resp
        } else {
            self.status_response(FAILED_RESPONSE_CODE, "Command is None".to_string())
        }
    }

    async fn exec_admin_fetch_command(
        &self,
        request: Request<AdminFetchCommandRequest>,
    ) -> Result<Response<BatchBytesResponse>, Status> {
        let inner = request.into_inner();

        if let Some(command) = inner.command {
            match &command {
                admin_fetch_command_request::Command::FetchVnodeChecksum(command) => {
                    self.admin_fetch_vnode_checksum(&inner.tenant, command)
                        .await
                }
            }
        } else {
            self.bytes_response(FAILED_RESPONSE_CODE, vec![])
        }
    }

    async fn fetch_vnode_summary(
        &self,
        request: tonic::Request<FetchVnodeSummaryRequest>,
    ) -> Result<tonic::Response<BatchBytesResponse>, tonic::Status> {
        let inner = request.into_inner();
        match self
            .kv_inst
            .get_vnode_summary(&inner.tenant, &inner.database, inner.vnode_id)
            .await
        {
            Ok(opt_ve) => {
                if let Some(ve) = opt_ve {
                    match ve.encode() {
                        Ok(bytes) => self.bytes_response(SUCCESS_RESPONSE_CODE, bytes),
                        Err(err) => Err(self.tonic_status(err.to_string())),
                    }
                } else {
                    self.bytes_response(SUCCESS_RESPONSE_CODE, vec![])
                }
            }
            Err(err) => Err(self.tonic_status(err.to_string())),
        }
    }

    async fn get_vnode_files_meta(
        &self,
        request: tonic::Request<GetVnodeFilesMetaRequest>,
    ) -> Result<tonic::Response<GetFilesMetaResponse>, tonic::Status> {
        let inner = request.into_inner();
        let owner = models::schema::make_owner(&inner.tenant, &inner.db);
        let storage_opt = self.kv_inst.get_storage_options();

        if let Err(err) = self
            .kv_inst
            .prepare_copy_vnode(&inner.tenant, &inner.db, inner.vnode_id)
            .await
        {
            return Err(tonic::Status::new(tonic::Code::Internal, err.to_string()));
        }

        let path = storage_opt.ts_family_dir(&owner, inner.vnode_id);
        match get_files_meta(&path.as_path().to_string_lossy()).await {
            Ok(files_meta) => {
                info!("files meta: {:?} {:?}", path, files_meta);
                Ok(tonic::Response::new(files_meta.into()))
            }
            Err(err) => Err(tonic::Status::new(tonic::Code::Internal, err.to_string())),
        }
    }

    async fn get_vnode_snap_files_meta(
        &self,
        request: tonic::Request<GetVnodeSnapFilesMetaRequest>,
    ) -> Result<tonic::Response<GetFilesMetaResponse>, tonic::Status> {
        let inner = request.into_inner();
        let owner = models::schema::make_owner(&inner.tenant, &inner.db);
        let storage_opt = self.kv_inst.get_storage_options();

        let path = storage_opt.snapshot_sub_dir(&owner, inner.vnode_id, inner.snapshot_id.as_str());
        match get_files_meta(&path.as_path().to_string_lossy()).await {
            Ok(files_meta) => {
                info!("files meta: {:?} {:?}", path, files_meta);
                Ok(tonic::Response::new(files_meta.into()))
            }
            Err(err) => Err(tonic::Status::new(tonic::Code::Internal, err.to_string())),
        }
    }

    type DownloadFileStream = ResponseStream<BatchBytesResponse>;
    async fn download_file(
        &self,
        request: tonic::Request<DownloadFileRequest>,
    ) -> Result<tonic::Response<Self::DownloadFileStream>, tonic::Status> {
        let inner = request.into_inner();
        info!("download file info : {:?}", inner);

        let (send, recv) = mpsc::channel(1024);
        tokio::spawn(async move {
            if let Ok(mut file) = tokio::fs::File::open(inner.filename).await {
                let mut buffer = vec![0; 8 * 1024];
                while let Ok(len) = file.read(&mut buffer).await {
                    if len == 0 {
                        break;
                    }

                    let _ = send
                        .send(Ok(BatchBytesResponse {
                            code: SUCCESS_RESPONSE_CODE,
                            data: (buffer[0..len]).to_vec(),
                        }))
                        .await;
                }
            }
        });

        let out_stream = ReceiverStream::new(recv);

        Ok(tonic::Response::new(Box::pin(out_stream)))
    }

    /// Server streaming response type for the QueryRecordBatch method.
    type QueryRecordBatchStream = ResponseStream<BatchBytesResponse>;
    async fn query_record_batch(
        &self,
        request: tonic::Request<QueryRecordBatchRequest>,
    ) -> Result<tonic::Response<Self::QueryRecordBatchStream>, tonic::Status> {
        let span_recorder = get_span_recorder(request.extensions(), "grpc query_record_batch");
        let inner = request.into_inner();

        let args = match QueryArgs::decode(&inner.args) {
            Ok(args) => args,
            Err(err) => return Err(self.tonic_status(err.to_string())),
        };

        let expr = match QueryExpr::decode(&inner.expr) {
            Ok(expr) => expr,
            Err(err) => return Err(self.tonic_status(err.to_string())),
        };

        let aggs = match domain::decode_agg(&inner.aggs) {
            Ok(aggs) => aggs,
            Err(err) => return Err(self.tonic_status(err.to_string())),
        };

        let service = self.clone();

        let encoded_stream = {
            let span_recorder = span_recorder.child("RecordBatch encorder stream");

            let stream = TskvServiceImpl::query_record_batch_exec(
                service,
                args,
                expr,
                aggs,
                span_recorder.span_ctx(),
            )?;
            TonicRecordBatchEncoder::new(stream, span_recorder).map_err(Into::into)
        };

        Ok(tonic::Response::new(Box::pin(encoded_stream)))
    }

    type TagScanStream = ResponseStream<BatchBytesResponse>;
    async fn tag_scan(
        &self,
        request: Request<QueryRecordBatchRequest>,
    ) -> Result<Response<Self::TagScanStream>, Status> {
        let span_recorder = get_span_recorder(request.extensions(), "grpc query_record_batch");
        let inner = request.into_inner();

        let args = match QueryArgs::decode(&inner.args) {
            Ok(args) => args,
            Err(err) => return Err(self.tonic_status(err.to_string())),
        };

        let expr = match QueryExpr::decode(&inner.expr) {
            Ok(expr) => expr,
            Err(err) => return Err(self.tonic_status(err.to_string())),
        };

        let stream = {
            let span_recorder = span_recorder.child("RecordBatch encorder stream");
            let stream = TskvServiceImpl::tag_scan_exec(
                args,
                expr,
                self.coord.meta_manager(),
                self.runtime.clone(),
                self.kv_inst.clone(),
                span_recorder.span_ctx(),
            )?;

            TonicRecordBatchEncoder::new(stream, span_recorder).map_err(Into::into)
        };

        Ok(tonic::Response::new(Box::pin(stream)))
    }
}

fn get_span_recorder(extensions: &Extensions, child_span_name: &'static str) -> SpanRecorder {
    let span_context = extensions.get::<SpanContext>();
    SpanRecorder::new(span_context.child_span(child_span_name))
}<|MERGE_RESOLUTION|>--- conflicted
+++ resolved
@@ -543,7 +543,9 @@
                 admin_command_request::Command::AlterColumn(command) => {
                     self.admin_alter_column(&inner.tenant, command).await
                 }
-<<<<<<< HEAD
+                admin_command_request::Command::RenameColumn(command) => {
+                    self.admin_rename_column(&inner.tenant, command).await
+                }
                 admin_command_request::Command::AddRaftFollower(command) => {
                     self.admin_add_raft_follower(&inner.tenant, command).await
                 }
@@ -552,10 +554,6 @@
                 }
                 admin_command_request::Command::DestoryRaftGroup(command) => {
                     self.admin_destory_raft_group(&inner.tenant, command).await
-=======
-                admin_command_request::Command::RenameColumn(command) => {
-                    self.admin_rename_column(&inner.tenant, command).await
->>>>>>> 8385020c
                 }
             };
 
