--- conflicted
+++ resolved
@@ -128,10 +128,6 @@
     use http_protocol::header::{AUTHORIZATION, BEARER_PREFIX};
     use models::auth::role::UserRole;
     use models::auth::user::{User, UserDesc, UserOptionsBuilder};
-<<<<<<< HEAD
-    use spi::server::dbms::DatabaseManagerSystemMock;
-=======
->>>>>>> b81559a1
     use tonic::metadata::{AsciiMetadataValue, MetadataMap};
 
     use crate::flight_sql::auth_middleware::generated_bearer_token_authenticator::GeneratedBearerTokenAuthenticator;
