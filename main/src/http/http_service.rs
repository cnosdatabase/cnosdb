--- conflicted
+++ resolved
@@ -236,7 +236,6 @@
             )
     }
 
-<<<<<<< HEAD
     fn print_meta(
         &self,
     ) -> impl Filter<Extract = impl warp::Reply, Error = warp::Rejection> + Clone {
@@ -260,11 +259,6 @@
     }
 
     fn metrics(&self) -> impl Filter<Extract = impl warp::Reply, Error = warp::Rejection> + Clone {
-=======
-    fn metrics(
-        &self,
-    ) -> impl Filter<Extract = (impl warp::Reply,), Error = warp::Rejection> + Clone {
->>>>>>> f650166b
         warp::path!("api" / "v1" / "metrics")
             .map(|| warp::reply::json(&gather_metrics_as_prometheus_string()))
     }
