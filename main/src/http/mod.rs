--- conflicted
+++ resolved
@@ -12,11 +12,7 @@
 use tokio::sync::oneshot::error::RecvError;
 use trace::info;
 
-<<<<<<< HEAD
 use async_channel as channel;
-=======
-use crossbeam::channel;
->>>>>>> 729efdf3
 
 use crate::http::handler::route;
 
@@ -44,11 +40,7 @@
     ChannelReceive { source: RecvError },
 
     #[snafu(display("Error sending to channel receiver: {}", source))]
-<<<<<<< HEAD
     AsyncChanSend {
-=======
-    CrossbeamSend {
->>>>>>> 729efdf3
         source: channel::SendError<tskv::Task>,
     },
 
@@ -114,7 +106,6 @@
 
     use async_channel as channel;
     use config::get_config;
-    use crossbeam::channel;
     use protos::kv_service::WritePointsRpcResponse;
     use query::db::Db;
     use tokio::spawn;
@@ -146,11 +137,7 @@
         let server_join_handle = spawn(async move { serve(http_host, db, sender) });
 
         spawn(async move {
-<<<<<<< HEAD
             while let Ok(task) = receiver.recv().await {
-=======
-            while let Ok(task) = receiver.recv() {
->>>>>>> 729efdf3
                 match task {
                     Task::WritePoints { req, tx } => {
                         println!("{:?}", req);
