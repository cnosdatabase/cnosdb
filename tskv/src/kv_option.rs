--- conflicted
+++ resolved
@@ -40,15 +40,6 @@
     pub base_file_size: u64,
     pub compact_trigger: u32,
     pub max_compact_size: u64,
-<<<<<<< HEAD
-    // pub dio_max_resident: u64,
-    // pub dio_max_non_resident: u64,
-    // pub dio_page_len_scale: u64,
-=======
-    pub dio_max_resident: usize,
-    pub dio_max_non_resident: usize,
-    pub dio_page_len_scale: usize,
->>>>>>> 7a4842a9
     pub strict_write: bool,
 }
 
@@ -84,24 +75,6 @@
             .join(DELTA_PATH)
             .join(ts_family_id.to_string())
     }
-
-<<<<<<< HEAD
-    // pub fn direct_io_options(&self) -> file_system::Options {
-    //     let mut opt = file_system::Options::default();
-    //     opt.max_resident(self.dio_max_resident as usize)
-    //         .max_non_resident(self.dio_max_non_resident as usize)
-    //         .page_len_scale(self.dio_page_len_scale as usize);
-    //     opt
-    // }
-=======
-    pub fn direct_io_options(&self) -> file_system::Options {
-        let mut opt = file_system::Options::default();
-        opt.max_resident(self.dio_max_resident)
-            .max_non_resident(self.dio_max_non_resident)
-            .page_len_scale(self.dio_page_len_scale);
-        opt
-    }
->>>>>>> 7a4842a9
 }
 
 impl From<&Config> for StorageOptions {
@@ -113,9 +86,6 @@
             base_file_size: config.storage.base_file_size,
             compact_trigger: config.storage.compact_trigger,
             max_compact_size: config.storage.max_compact_size,
-            // dio_max_resident: config.storage.dio_max_resident,
-            // dio_max_non_resident: config.storage.dio_max_non_resident,
-            // dio_page_len_scale: config.storage.dio_page_len_scale,
             strict_write: config.storage.strict_write,
         }
     }
