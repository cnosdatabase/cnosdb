--- conflicted
+++ resolved
@@ -17,16 +17,11 @@
 use tokio::sync::{oneshot, RwLock};
 use trace::error;
 
-<<<<<<< HEAD
-use crate::error::{SchemaSnafu, TskvResult};
-use crate::index::ts_index::TSIndex;
-use crate::index::IndexResult;
-=======
 use crate::error::{
     CommonSnafu, IndexErrSnafu, ModelSnafu, SchemaSnafu, TableNotFoundSnafu, TskvResult,
 };
-use crate::index::{self, IndexResult};
->>>>>>> 0b7e6ae7
+use crate::index::ts_index::TSIndex;
+use crate::index::IndexResult;
 use crate::kv_option::Options;
 use crate::memcache::{OrderedRowsData, RowData, RowGroup};
 use crate::schema::schemas::DBschemas;
@@ -351,33 +346,22 @@
                 &fb_schema.tag_indexes,
                 row_count,
             )
-<<<<<<< HEAD
-            .map_err(|e| TskvError::CommonError {
-                reason: e.to_string(),
-            })?;
-            if let Some(id) = ts_index_r.get_series_id(&series_key).await? {
-=======
             .context(ModelSnafu)?;
-            if let Some(id) = ts_index
+            if let Some(id) = ts_index_r
                 .get_series_id(&series_key)
                 .await
                 .context(IndexErrSnafu)?
             {
->>>>>>> 0b7e6ae7
                 res_sids.push(Some((id, series_key)));
                 continue;
             }
 
             if recover_from_wal {
-<<<<<<< HEAD
-                if let Some(id) = ts_index_r.get_tombstone_series_id(&series_key).await? {
-=======
-                if let Some(id) = ts_index
-                    .get_deleted_series_id(&series_key)
+                if let Some(id) = ts_index_r
+                    .get_tombstone_series_id(&series_key)
                     .await
                     .context(IndexErrSnafu)?
                 {
->>>>>>> 0b7e6ae7
                     // 仅在 recover wal的时候有用
                     res_sids.push(Some((id, series_key)));
                     continue;
@@ -487,13 +471,7 @@
 
         let path = self.opt.storage.index_dir(&self.owner, id);
 
-<<<<<<< HEAD
-        let idx = TSIndex::new(path).await?;
-=======
-        let idx = index::ts_index::TSIndex::new(path)
-            .await
-            .context(IndexErrSnafu)?;
->>>>>>> 0b7e6ae7
+        let idx = TSIndex::new(path).await.context(IndexErrSnafu)?;
 
         self.ts_indexes.insert(id, idx.clone());
 
