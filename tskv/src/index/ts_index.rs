use fmt::Debug;
use std::borrow::Borrow;
use std::collections::HashSet;
use std::fmt;
use std::hash::Hash;
use std::mem::size_of;
use std::ops::{BitAnd, BitOr, Bound, Index, RangeBounds};
use std::path::{self, Path, PathBuf};
use std::string::FromUtf8Error;
use std::{collections::HashMap, sync::Arc};

use bytes::BufMut;
use chrono::format::format;
use datafusion::prelude::Column;
use datafusion::scalar::ScalarValue;
use lazy_static::__Deref;
use models::predicate::domain::{utf8_from, Domain, Marker, Range, ValueEntry};
use once_cell::sync::OnceCell;
use parking_lot::RwLock;
use sled::Error;
use snafu::ResultExt;

use config::Config;
use datafusion::arrow::datatypes::{DataType, ToByteSlice};
use datafusion::parquet::data_type::AsBytes;
use models::codec::Encoding;
use models::{
    tag::TagFromParts, utils, ColumnId, FieldId, FieldInfo, SeriesId, SeriesKey, Tag, ValueType,
};
use protos::models::Point;
use trace::{debug, error, info, warn};

use super::binlog::*;
use super::cache::{ForwardIndexCache, SeriesKeyInfo};
use super::*;
use super::{errors, IndexEngine, IndexError, IndexResult};

use crate::file_system::file_manager;
use crate::Error::IndexErr;
use crate::{byte_utils, file_utils};

const SERIES_ID_PREFIX: &str = "_id_";
const SERIES_KEY_PREFIX: &str = "_key_";
const AUTO_INCR_ID_KEY: &str = "_auto_incr_id";

pub struct TSIndex {
    path: PathBuf,
    incr_id: u32,

    write_count: u32,

    binlog: IndexBinlog,
    storage: IndexEngine,
<<<<<<< HEAD

=======
>>>>>>> 4e0a4e51
    forward_cache: RwLock<ForwardIndexCache>,
}

impl TSIndex {
    pub async fn new(path: impl AsRef<Path>) -> IndexResult<Self> {
        let path = path.as_ref();

        let binlog = IndexBinlog::new(path).await?;
        let storage = IndexEngine::new(path)?;

        let incr_id = match storage.get(AUTO_INCR_ID_KEY.as_bytes())? {
            Some(data) => byte_utils::decode_be_u32(&data),
            None => 0,
        };

        let mut ts_index = Self {
            binlog,
            storage,
            incr_id,
            write_count: 0,
            path: path.into(),
            forward_cache: RwLock::new(ForwardIndexCache::new(1_000_000)),
        };

        ts_index.recover().await?;
        info!("index {:?} incr id start at:{}", path, ts_index.incr_id);

        Ok(ts_index)
    }

    pub async fn recover(&mut self) -> IndexResult<()> {
        let path = self.path.clone();
        let files = file_manager::list_file_names(&path);
        for filename in files.iter() {
            if let Ok(file_id) = file_utils::get_index_binlog_file_id(filename) {
                let tmp_file = BinlogWriter::open(file_id, path.join(filename)).await?;
                let mut reader_file = BinlogReader::new(file_id, tmp_file.file.into()).await?;

                info!("index recover file: {:?}", path.join(filename));
                self.recover_from_file(&mut reader_file).await?;
            }
        }

        Ok(())
    }

    async fn recover_from_file(&mut self, reader_file: &mut BinlogReader) -> IndexResult<()> {
        loop {
            if reader_file.read_over() {
                break;
            }

            if let Some(block) = reader_file.next_block().await {
                if block.data_len > 0 {
                    // add series
                    let series_key = SeriesKey::decode(&block.data)
                        .map_err(|e| IndexError::DecodeSeriesKey { msg: e.to_string() })?;

                    let id = block.series_id;
                    let key_buf = encode_series_key(series_key.table(), series_key.tags());
                    self.storage.set(&key_buf, &id.to_be_bytes())?;
                    self.storage.set(&encode_series_id_key(id), &block.data)?;
                    for tag in series_key.tags() {
                        let key =
                            encode_inverted_index_key(series_key.table(), &tag.key, &tag.value);
                        self.storage.modify(&key, id, true)?;
                    }

                    self.incr_id = block.series_id;
                } else {
                    // delete series
                    self.del_series_id_from_engine(block.series_id)?;
                }
            }
        }

        let id_bytes = self.incr_id.to_be_bytes();
        self.storage.set(AUTO_INCR_ID_KEY.as_bytes(), &id_bytes)?;
        self.storage.flush()?;
        reader_file.advance_read_offset(0).await?;

        Ok(())
    }

    async fn check_to_flush(&mut self, force: bool) -> IndexResult<()> {
        self.write_count += 1;
        if !force && self.write_count < 10000 {
            return Ok(());
        }

        let id_bytes = self.incr_id.to_be_bytes();
        self.storage.set(AUTO_INCR_ID_KEY.as_bytes(), &id_bytes)?;
        self.storage.flush()?;
        self.binlog.advance_write_offset(0).await?;

        let log_dir = self.path.clone();
        let files = file_manager::list_file_names(&log_dir);
        for filename in files.iter() {
            if let Ok(file_id) = file_utils::get_index_binlog_file_id(filename) {
                if self.binlog.current_write_file_id() != file_id {
                    let _ = std::fs::remove_file(log_dir.join(filename));
                }
            }
        }

        self.write_count = 0;

        Ok(())
    }

    pub fn get_series_id(&self, series_key: &SeriesKey) -> IndexResult<Option<u32>> {
        if let Some(id) = self.forward_cache.write().get_series_id_by_key(series_key) {
            return Ok(Some(id));
        }

        let key_buf = encode_series_key(series_key.table(), series_key.tags());
        if let Some(val) = self.storage.get(&key_buf)? {
            let id = byte_utils::decode_be_u32(&val);

            let info = SeriesKeyInfo {
                id,
                key: series_key.clone(),
                hash: series_key.hash(),
            };
            self.forward_cache.write().add(info);

            return Ok(Some(id));
        }

        Ok(None)
    }

    pub async fn add_series_if_not_exists(
        &mut self,
        series_key: &mut SeriesKey,
    ) -> IndexResult<u32> {
        //is already exist
        let key_buf = encode_series_key(series_key.table(), series_key.tags());
        if let Some(val) = self.storage.get(&key_buf)? {
            return Ok(byte_utils::decode_be_u32(&val));
        }

        // generate series id
        let id = self.incr_id();
        series_key.set_id(id);

        // first write binlog
        let encode = series_key.encode();
        let block = SeriesKeyBlock {
            ts: utils::now_timestamp(),
            series_id: id,
            data_len: encode.len() as u32,
            data: encode.clone(),
        };
        self.binlog.write(&block).await?;

        // then store forward index and inverted index
        self.storage.set(&key_buf, &id.to_be_bytes())?;
        self.storage.set(&encode_series_id_key(id), &encode)?;
        for tag in series_key.tags() {
            let key = encode_inverted_index_key(series_key.table(), &tag.key, &tag.value);
            self.storage.modify(&key, id, true)?;
        }
        if series_key.tags().is_empty() {
            let key = encode_inverted_index_key(series_key.table(), &[], &[]);
            self.storage.modify(&key, id, true)?;
        }

        let _ = self.check_to_flush(false).await;

        Ok(id)
    }

    pub fn get_series_key(&self, sid: u32) -> IndexResult<Option<SeriesKey>> {
        if let Some(key) = self.forward_cache.write().get_series_key_by_id(sid) {
            return Ok(Some(key));
        }

        if let Some(res) = self.storage.get(&encode_series_id_key(sid))? {
            let key = SeriesKey::decode(&res)
                .map_err(|e| IndexError::DecodeSeriesKey { msg: e.to_string() })?;

            let info = SeriesKeyInfo {
                id: sid,
                key: key.clone(),
                hash: key.hash(),
            };
            self.forward_cache.write().add(info);

            return Ok(Some(key));
        }

        Ok(None)
    }

    pub async fn del_series_info(&mut self, sid: u32) -> IndexResult<()> {
        // first write binlog
        let block = SeriesKeyBlock {
            ts: utils::now_timestamp(),
            series_id: sid,
            data_len: 0,
            data: vec![],
        };
        self.binlog.write(&block).await?;

        // then delete forward index and inverted index
        self.del_series_id_from_engine(sid)?;

        let _ = self.check_to_flush(false).await;

        Ok(())
    }

    fn del_series_id_from_engine(&mut self, sid: u32) -> IndexResult<()> {
        let series_key = self.get_series_key(sid)?;
        let _ = self.storage.delete(&encode_series_id_key(sid));
        if let Some(series_key) = series_key {
            self.forward_cache.write().del(sid, series_key.hash());
            let key_buf = encode_series_key(series_key.table(), series_key.tags());
            let _ = self.storage.delete(&key_buf);
            for tag in series_key.tags() {
                let key = encode_inverted_index_key(series_key.table(), &tag.key, &tag.value);
                self.storage.modify(&key, sid, false)?;
            }
        }

        Ok(())
    }

    pub fn get_series_ids_by_domains(
        &self,
        tab: &str,
        tag_domains: &HashMap<String, Domain>,
    ) -> IndexResult<Vec<u32>> {
        debug!("pushed tags: {:?}", tag_domains);

        let mut series_ids = Vec::with_capacity(tag_domains.len());
        for (idx, (tag_key, v)) in tag_domains.iter().enumerate() {
            series_ids.push(self.get_series_ids_by_domain(tab, tag_key, v)?);
        }

        debug!("filter scan all series_ids: {:?}", series_ids);

        let bitmap = series_ids
            .into_iter()
            .reduce(|p, c| p.bitand(c))
            .unwrap_or_default();

        let mut result = Vec::with_capacity(bitmap.len() as usize);
        for id in bitmap.iter() {
            result.push(id);
        }

        Ok(result)
    }

    pub fn get_series_id_list(&self, tab: &str, tags: &[Tag]) -> IndexResult<Vec<u32>> {
        let bitmap = self.get_series_id_bitmap(tab, tags)?;

        let mut result = Vec::with_capacity(bitmap.len() as usize);
        for id in bitmap.iter() {
            result.push(id);
        }

        Ok(result)
    }

    pub fn get_series_id_bitmap(
        &self,
        tab: &str,
        tags: &[Tag],
    ) -> IndexResult<roaring::RoaringBitmap> {
        let mut bitmap = roaring::RoaringBitmap::new();
        if tags.is_empty() {
            let prefix = format!("{}.", tab);
            let it = self.storage.prefix(prefix.as_bytes())?;
            for val in it {
                let val = val.map_err(|e| IndexError::IndexStroage { msg: e.to_string() })?;
                let data = self.storage.load(&val.1)?;

                let rb = roaring::RoaringBitmap::deserialize_from(&*data)
                    .map_err(|e| IndexError::RoaringBitmap { msg: e.to_string() })?;

                bitmap = bitmap.bitor(rb);
            }
        } else {
            let key = encode_inverted_index_key(tab, &tags[0].key, &tags[0].value);
            if let Some(data) = self.storage.get(&key)? {
                bitmap = roaring::RoaringBitmap::deserialize_from(&*data)
                    .map_err(|e| IndexError::RoaringBitmap { msg: e.to_string() })?;
            }

            for tag in &tags[1..] {
                let key = encode_inverted_index_key(tab, &tag.key, &tag.value);
                if let Some(data) = self.storage.get(&key)? {
                    let rb = roaring::RoaringBitmap::deserialize_from(&*data)
                        .map_err(|e| IndexError::RoaringBitmap { msg: e.to_string() })?;
                    bitmap = bitmap.bitand(rb);
                } else {
                    return Ok(roaring::RoaringBitmap::new());
                }
            }
        }

        Ok(bitmap)
    }

    pub fn get_series_ids_by_domain(
        &self,
        tab: &str,
        tag_key: &str,
        v: &Domain,
    ) -> IndexResult<roaring::RoaringBitmap> {
        let mut bitmap = roaring::RoaringBitmap::new();

        match v {
            Domain::Range(range_set) => {
                for (_, range) in range_set.low_indexed_ranges().into_iter() {
                    let key_range = filter_range_to_index_key_range(tab, tag_key, range);
                    let (is_equal, equal_key) = is_equal_value(&key_range);
                    if is_equal {
                        if let Some(data) = self.storage.get(&equal_key)? {
                            let rb = roaring::RoaringBitmap::deserialize_from(&*data)
                                .map_err(|e| IndexError::RoaringBitmap { msg: e.to_string() })?;
                            bitmap = bitmap.bitor(rb);
                        };

                        continue;
                    }

                    // Search the sid list corresponding to qualified tags in the range
                    let iter = self.storage.range(key_range);
                    for item in iter {
                        let item = item?;
                        let data = self.storage.load(&item.1)?;
                        let rb = roaring::RoaringBitmap::deserialize_from(&*data)
                            .map_err(|e| IndexError::RoaringBitmap { msg: e.to_string() })?;

                        bitmap = bitmap.bitor(rb);
                    }
                }
            }
            Domain::Equtable(val) => {
                if val.is_white_list() {
                    // Contains the given value
                    for entry in val.entries().into_iter() {
                        let index_key = tag_value_to_index_key(tab, tag_key, entry.value());

                        if let Some(data) = self.storage.get(&index_key)? {
                            let rb = roaring::RoaringBitmap::deserialize_from(&*data)
                                .map_err(|e| IndexError::RoaringBitmap { msg: e.to_string() })?;
                            bitmap = bitmap.bitor(rb);
                        };
                    }
                } else {
                    // Does not contain a given value, that is, a value other than a given value
                    // TODO will not deal with this situation for the time being
                    bitmap = self.get_series_id_bitmap(tab, &[])?;
                }
            }
            Domain::None => {
                // Normally, it will not go here unless no judgment is made at the ColumnDomains level
                // If you go here, you will directly return an empty series, because the tag condition in the map is' and '
                return Ok(roaring::RoaringBitmap::new());
            }
            Domain::All => {
                // Normally, it will not go here unless no judgment is made at the ColumnDomains level
                // The current tag is not filtered, all series are obtained, and the next tag is processed
                bitmap = self.get_series_id_bitmap(tab, &[])?;
            }
        };

        Ok(bitmap)
    }

    pub fn incr_id(&mut self) -> u32 {
        self.incr_id += 1;

        self.incr_id
    }

    pub fn path(&self) -> PathBuf {
        self.path.clone()
    }

    pub async fn flush(&mut self) -> IndexResult<()> {
        self.check_to_flush(true).await?;

        Ok(())
    }
}

impl Debug for TSIndex {
    fn fmt(&self, f: &mut fmt::Formatter<'_>) -> fmt::Result {
        Ok(())
    }
}

pub fn is_equal_value(range: &impl RangeBounds<Vec<u8>>) -> (bool, Vec<u8>) {
    if let std::ops::Bound::Included(start) = range.start_bound() {
        if let std::ops::Bound::Included(end) = range.end_bound() {
            if start == end {
                return (true, start.clone());
            }
        }
    }

    (false, vec![])
}

pub fn filter_range_to_index_key_range(
    tab: &str,
    tag_key: &str,
    range: &Range,
) -> impl RangeBounds<Vec<u8>> {
    let start_bound = range.start_bound();
    let end_bound = range.end_bound();

    // Convert ScalarValue value to inverted index key
    let generate_index_key = |v: &ScalarValue| tag_value_to_index_key(tab, tag_key, v);

    // Convert the tag value in Bound to the inverted index key
    let translate_bound = |bound: Bound<&ScalarValue>, is_lower: bool| match bound {
        Bound::Unbounded => {
            let buf = if is_lower {
                encode_inverted_min_index_key(tab, tag_key.as_bytes())
            } else {
                encode_inverted_max_index_key(tab, tag_key.as_bytes())
            };
            Bound::Included(buf)
        }
        Bound::Included(v) => Bound::Included(generate_index_key(v)),
        Bound::Excluded(v) => Bound::Excluded(generate_index_key(v)),
    };

    (
        translate_bound(start_bound, true),
        translate_bound(end_bound, false),
    )
}

pub fn tag_value_to_index_key(tab: &str, tag_key: &str, v: &ScalarValue) -> Vec<u8> {
    // Tag can only be of string type
    assert_eq!(DataType::Utf8, v.get_datatype());

    // Convert a string to an inverted index key
    let generate_index_key = |tag_val| {
        let tag = Tag::from_parts(tag_key, tag_val);
        encode_inverted_index_key(tab, &tag.key, &tag.value)
    };

    unsafe { utf8_from(v).map(generate_index_key).unwrap_unchecked() }
}

pub fn encode_series_id_key(id: u32) -> Vec<u8> {
    let len = SERIES_ID_PREFIX.len() + 4;
    let mut buf = Vec::with_capacity(len);
    buf.extend_from_slice(SERIES_ID_PREFIX.as_bytes());
    buf.extend_from_slice(&id.to_be_bytes());

    buf
}

pub fn encode_inverted_max_index_key(tab: &str, tag_key: &[u8]) -> Vec<u8> {
    tab.as_bytes()
        .iter()
        .chain(".".as_bytes())
        .chain(tag_key)
        .chain(">".as_bytes())
        .cloned()
        .collect()
}

pub fn encode_inverted_min_index_key(tab: &str, tag_key: &[u8]) -> Vec<u8> {
    tab.as_bytes()
        .iter()
        .chain(".".as_bytes())
        .chain(tag_key)
        .chain("<".as_bytes())
        .cloned()
        .collect()
}

// tab.tag=val
pub fn encode_inverted_index_key(tab: &str, tag_key: &[u8], tag_val: &[u8]) -> Vec<u8> {
    tab.as_bytes()
        .iter()
        .chain(".".as_bytes())
        .chain(tag_key)
        .chain("=".as_bytes())
        .chain(tag_val)
        .cloned()
        .collect()
}

pub fn encode_series_key(tab: &str, tags: &[Tag]) -> Vec<u8> {
    let mut len = SERIES_KEY_PREFIX.len() + 2 + tab.len();
    for tag in tags.iter() {
        len += 2 + tag.key.len();
        len += 2 + tag.value.len();
    }

    let mut buf = Vec::with_capacity(len);
    buf.extend_from_slice(SERIES_KEY_PREFIX.as_bytes());
    buf.extend_from_slice(&(tab.len() as u16).to_be_bytes());
    buf.extend_from_slice(tab.as_bytes());
    for tag in tags.iter() {
        buf.extend_from_slice(&(tag.key.len() as u16).to_be_bytes());
        buf.extend_from_slice(&tag.key);

        buf.extend_from_slice(&(tag.value.len() as u16).to_be_bytes());
        buf.extend_from_slice(&tag.value);
    }

    buf
}

pub fn decode_series_id_list(data: &[u8]) -> IndexResult<Vec<u32>> {
    if data.len() % 4 != 0 {
        return Err(IndexError::DecodeSeriesIDList);
    }

    let count = data.len() / 4;
    let mut list: Vec<u32> = Vec::with_capacity(count);
    for i in 0..count {
        let id = byte_utils::decode_be_u32(&data[i * 4..]);
        list.push(id);
    }

    Ok(list)
}

pub fn encode_series_id_list(list: &[u32]) -> Vec<u8> {
    let mut data: Vec<u8> = Vec::with_capacity(list.len() * 4);
    for i in list {
        data.put_u32(*i);
    }

    data
}

#[cfg(test)]
mod test {
    use std::{
        num::NonZeroUsize,
        path::{Path, PathBuf},
    };

    use datafusion::arrow::datatypes::{DataType, Field, Schema};
    use lru::LruCache;
    use models::{schema::ExternalTableSchema, utils::now_timestamp, SeriesKey, Tag};

    use super::TSIndex;

    #[tokio::test]
    async fn test_index() {
        let mut series_key1 = SeriesKey {
            id: 0,
            db: "db_test".to_string(),
            table: "table_test".to_string(),

            tags: vec![
                Tag::new(b"loc".to_vec(), b"bj".to_vec()),
                Tag::new(b"host".to_vec(), b"h1".to_vec()),
            ],
        };

        let mut series_key2 = SeriesKey {
            id: 0,
            db: "db_test".to_string(),
            table: "table_test".to_string(),

            tags: vec![
                Tag::new(b"loc".to_vec(), b"bj".to_vec()),
                Tag::new(b"host".to_vec(), b"h2".to_vec()),
            ],
        };

        let mut series_key3 = SeriesKey {
            id: 0,
            db: "db_test".to_string(),
            table: "table_test".to_string(),

            tags: vec![
                Tag::new(b"loc".to_vec(), b"bj".to_vec()),
                Tag::new(b"host".to_vec(), b"h3".to_vec()),
            ],
        };

        let mut ts_index = TSIndex::new(PathBuf::from("/tmp/test".to_string()))
            .await
            .unwrap();

        let id = ts_index
            .add_series_if_not_exists(&mut series_key1)
            .await
            .unwrap();
        println!("series_key1 id: {}", id);

        let id = ts_index
            .add_series_if_not_exists(&mut series_key2)
            .await
            .unwrap();
        println!("series_key2 id: {}", id);

        let id = ts_index
            .add_series_if_not_exists(&mut series_key3)
            .await
            .unwrap();
        println!("series_key3 id: {}", id);

        // get ...
        let id = ts_index.get_series_id(&series_key1).unwrap();
        println!("get series_key1 id: {:?}", id);

        let list = ts_index
            .get_series_id_list("table_test", &[Tag::new(b"host".to_vec(), b"h2".to_vec())])
            .unwrap();
        println!("get series id list h2: {:?}", list);

        ts_index.del_series_info(1).await.unwrap();

        let list = ts_index.get_series_id_list("table_test", &[]).unwrap();
        println!("get series id list all table: {:?}", list);
    }

    #[test]
    fn test_serde() {
        let schema = Schema::new(vec![
            Field::new("name", DataType::Utf8, false),
            Field::new("address", DataType::Utf8, false),
            Field::new("priority", DataType::UInt8, false),
        ]);

        let schema = ExternalTableSchema {
            tenant: "cnosdb".to_string(),
            db: "hello".to_string(),
            name: "world".to_string(),
            file_compression_type: "test".to_string(),
            file_type: "1".to_string(),
            location: "2".to_string(),
            target_partitions: 3,
            table_partition_cols: vec!["4".to_string()],
            has_header: true,
            delimiter: 5,
            schema,
        };

        let ans_inter = serde_json::to_string(&schema).unwrap();
        let ans = serde_json::from_str::<ExternalTableSchema>(&ans_inter).unwrap();

        assert_eq!(ans, schema);
    }

    #[test]
    fn test_lru_cache() {
        let mut cache = LruCache::new(NonZeroUsize::new(1000000).unwrap());
        println!("{}", now_timestamp() / 1000000);
        for i in 0..1000000 {
            let key = format!("key___{}", i);
            let val = format!("val___{}", i);
            cache.put(key, val);
        }

        println!("{}", now_timestamp() / 1000000);
        let mut count = 1000000 - 1;
        while count > 0 {
            let key = format!("key___{}", count);
            cache.get(&key).unwrap();

            count -= 1;
        }
        println!("{}", now_timestamp() / 1000000);
    }
}<|MERGE_RESOLUTION|>--- conflicted
+++ resolved
@@ -51,10 +51,6 @@
 
     binlog: IndexBinlog,
     storage: IndexEngine,
-<<<<<<< HEAD
-
-=======
->>>>>>> 4e0a4e51
     forward_cache: RwLock<ForwardIndexCache>,
 }
 
