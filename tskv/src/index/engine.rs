use std::fs;
use std::ops::{BitAnd, BitOr, RangeBounds};
use std::path::Path;

use radixdb;
use radixdb::store;
use radixdb::store::BlobStore;
<<<<<<< HEAD
=======
use snafu::ResultExt;
use trace::debug;
>>>>>>> 0b7e6ae7

use super::{IndexResult, IndexStorageSnafu, RoaringBitmapSnafu};

#[derive(Debug)]
pub struct IndexEngine {
    db: radixdb::RadixTree<store::PagedFileStore>,
    store: store::PagedFileStore,
}

impl IndexEngine {
    pub fn new(path: impl AsRef<Path>) -> IndexResult<Self> {
        let path = path.as_ref();
        let _ = fs::create_dir_all(path);
        trace::debug!("Creating index engine : {:?}", &path);

        let db_path = path.join("index.db");
        let file = fs::OpenOptions::new()
            .create(true)
            .read(true)
            .write(true)
            .open(db_path)
            .map_err(|e| IndexStorageSnafu { msg: e.to_string() }.build())?;

        let store = store::PagedFileStore::new(file, 1024 * 1024)
            .map_err(|e| IndexStorageSnafu { msg: e.to_string() }.build())?;
        let db = radixdb::RadixTree::try_load(store.clone(), store.last_id())
            .map_err(|e| IndexStorageSnafu { msg: e.to_string() }.build())?;

        Ok(Self { db, store })
    }

    pub fn set(&mut self, key: &[u8], value: &[u8]) -> IndexResult<()> {
        self.db
            .try_insert(key, value)
            .map_err(|e| IndexStorageSnafu { msg: e.to_string() }.build())?;

        Ok(())
    }

    pub fn get(&self, key: &[u8]) -> IndexResult<Option<Vec<u8>>> {
        let val = self
            .db
            .try_get(key)
            .map_err(|e| IndexStorageSnafu { msg: e.to_string() }.build())?;

        match val {
            Some(v) => {
                let data = self.load(&v)?;

                Ok(Some(data))
            }
            None => Ok(None),
        }
    }

    pub fn load(&self, val: &radixdb::node::Value<store::PagedFileStore>) -> IndexResult<Vec<u8>> {
        let blob = val
            .load(&self.store)
            .map_err(|e| IndexStorageSnafu { msg: e.to_string() }.build())?;

        Ok(blob.to_vec())
    }

    pub fn get_rb(&self, key: &[u8]) -> IndexResult<Option<roaring::RoaringBitmap>> {
        if let Some(data) = self.get(key)? {
            let rb =
                roaring::RoaringBitmap::deserialize_from(&*data).context(RoaringBitmapSnafu)?;

            Ok(Some(rb))
        } else {
            Ok(None)
        }
    }

    fn load_rb(
        &self,
        val: &radixdb::node::Value<store::PagedFileStore>,
    ) -> IndexResult<roaring::RoaringBitmap> {
        let data = self.load(val)?;

        let rb = roaring::RoaringBitmap::deserialize_from(&*data).context(RoaringBitmapSnafu)?;

        Ok(rb)
    }

    pub fn modify(&mut self, key: &[u8], id: u32, add: bool) -> IndexResult<()> {
        let mut rb = match self.get(key)? {
            Some(val) => roaring::RoaringBitmap::deserialize_from(&*val)
                .map_err(|e| IndexStorageSnafu { msg: e.to_string() }.build())?,

            None => roaring::RoaringBitmap::new(),
        };

        if add {
            rb.insert(id);
        } else {
            rb.remove(id);
        }

        let mut bytes = vec![];
        rb.serialize_into(&mut bytes)
            .map_err(|e| IndexStorageSnafu { msg: e.to_string() }.build())?;

        self.set(key, &bytes)?;

        Ok(())
    }

    pub fn merge_rb(&mut self, key: &[u8], rb: &roaring::RoaringBitmap) -> IndexResult<()> {
        let value = match self.get(key)? {
            Some(val) => roaring::RoaringBitmap::deserialize_from(&*val)
                .map_err(|e| IndexStorageSnafu { msg: e.to_string() }.build())?,

            None => roaring::RoaringBitmap::new(),
        };

        let mut bytes = vec![];
<<<<<<< HEAD
        let value = value.bitor(rb);
        value
            .serialize_into(&mut bytes)
            .map_err(|e| IndexError::IndexStroage { msg: e.to_string() })?;
=======
        rb.serialize_into(&mut bytes)
            .map_err(|e| IndexStorageSnafu { msg: e.to_string() }.build())?;
>>>>>>> 0b7e6ae7

        self.set(key, &bytes)?;

        Ok(())
    }

    pub fn delete(&mut self, key: &[u8]) -> IndexResult<()> {
        self.db
            .try_remove(key)
            .map_err(|e| IndexStorageSnafu { msg: e.to_string() }.build())?;

        Ok(())
    }

    pub fn del_prefix(&mut self, prefix: &[u8]) -> IndexResult<()> {
        self.db
<<<<<<< HEAD
            .try_remove_prefix(prefix)
            .map_err(|e| IndexError::IndexStroage { msg: e.to_string() })?;
=======
            .try_outer_combine_with(&tree, radixdb::node::DetachConverter, |a, b| {
                a.set(Some(b.downcast()));
                Ok(())
            })
            .map_err(|e| IndexStorageSnafu { msg: e.to_string() }.build())?;
>>>>>>> 0b7e6ae7

        Ok(())
    }

    pub fn exist(&self, key: &[u8]) -> IndexResult<bool> {
        let result = self
            .db
            .try_contains_key(key)
            .map_err(|e| IndexStorageSnafu { msg: e.to_string() }.build())?;

        Ok(result)
    }

    pub fn prefix<'a>(
        &'a self,
        key: &'a [u8],
    ) -> IndexResult<radixdb::node::KeyValueIter<store::PagedFileStore>> {
        self.db
            .try_scan_prefix(key)
            .map_err(|e| IndexStorageSnafu { msg: e.to_string() }.build())
    }

    pub fn flush(&mut self) -> IndexResult<()> {
        let _id = self
            .db
            .try_reattach()
            .map_err(|e| IndexStorageSnafu { msg: e.to_string() }.build())?;

        self.store
            .sync()
            .map_err(|e| IndexStorageSnafu { msg: e.to_string() }.build())?;

        Ok(())
    }

    //---------------------------------------------------------------------
    pub fn get_series_id_by_range(
        &self,
        range: impl RangeBounds<Vec<u8>>,
    ) -> IndexResult<roaring::RoaringBitmap> {
        // process equal special situation
        if let std::ops::Bound::Included(start) = range.start_bound() {
            if let std::ops::Bound::Included(end) = range.end_bound() {
                if start == end {
                    if let Some(rb) = self.get_rb(start)? {
                        return Ok(rb);
                    };
                    return Ok(roaring::RoaringBitmap::new());
                }
            }
        }

        let mut bitmap = roaring::RoaringBitmap::new();
        let iter = RangeKeyValIter::new_iterator(
            copy_bound(range.start_bound()),
            copy_bound(range.end_bound()),
            self.db.try_iter(),
        );
        for item in iter {
            let item = item?;
            let rb = self.load_rb(&item.1)?;
            bitmap = bitmap.bitor(rb);
        }

        Ok(bitmap)
    }

    pub fn get_series_id_by_tags(
        &self,
        tab: &str,
        tags: &[models::Tag],
    ) -> IndexResult<roaring::RoaringBitmap> {
        let mut bitmap = roaring::RoaringBitmap::new();
        if tags.is_empty() {
            let prefix = format!("{}.", tab);
            let it = self.prefix(prefix.as_bytes())?;
            for val in it {
                let val = val.map_err(|e| IndexError::IndexStroage { msg: e.to_string() })?;
                let rb = self.load_rb(&val.1)?;

                bitmap = bitmap.bitor(rb);
            }
        } else {
            let key = super::ts_index::encode_inverted_index_key(tab, &tags[0].key, &tags[0].value);
            if let Some(rb) = self.get_rb(&key)? {
                bitmap = rb;
            }

            for tag in &tags[1..] {
                let key = super::ts_index::encode_inverted_index_key(tab, &tag.key, &tag.value);
                if let Some(rb) = self.get_rb(&key)? {
                    bitmap = bitmap.bitand(rb);
                } else {
                    return Ok(roaring::RoaringBitmap::new());
                }
            }
        }

        Ok(bitmap)
    }
}

fn copy_bound(bound: std::ops::Bound<&Vec<u8>>) -> std::ops::Bound<Vec<u8>> {
    match bound {
        std::ops::Bound::Included(val) => std::ops::Bound::Included(val.to_vec()),
        std::ops::Bound::Excluded(val) => std::ops::Bound::Excluded(val.to_vec()),
        std::ops::Bound::Unbounded => std::ops::Bound::Unbounded,
    }
}
pub struct RangeKeyValIter {
    start: std::ops::Bound<Vec<u8>>,
    end: std::ops::Bound<Vec<u8>>,

    iter: radixdb::node::KeyValueIter<store::PagedFileStore>,
}

impl RangeKeyValIter {
    pub fn new_iterator(
        start: std::ops::Bound<Vec<u8>>,
        end: std::ops::Bound<Vec<u8>>,
        iter: radixdb::node::KeyValueIter<store::PagedFileStore>,
    ) -> Self {
        Self { iter, start, end }
    }
}

impl Iterator for RangeKeyValIter {
    type Item = IndexResult<(
        radixdb::node::IterKey,
        radixdb::node::Value<store::PagedFileStore>,
    )>;

    fn next(&mut self) -> Option<Self::Item> {
        loop {
            match self.iter.next() {
                None => {
                    return None;
                }

                Some(item) => match item {
                    Err(e) => {
                        return Some(Err(IndexStorageSnafu { msg: e.to_string() }.build()));
                    }

                    Ok(item) => match &self.start {
                        std::ops::Bound::Included(start) => match &self.end {
                            std::ops::Bound::Included(end) => {
                                if item.0.as_ref() >= start.as_slice()
                                    && item.0.as_ref() <= end.as_slice()
                                {
                                    return Some(Ok(item));
                                } else if item.0.as_ref() > end.as_slice() {
                                    return None;
                                }
                            }
                            std::ops::Bound::Excluded(end) => {
                                if item.0.as_ref() >= start.as_slice()
                                    && item.0.as_ref() < end.as_slice()
                                {
                                    return Some(Ok(item));
                                } else if item.0.as_ref() >= end.as_slice() {
                                    return None;
                                }
                            }
                            std::ops::Bound::Unbounded => {
                                if item.0.as_ref() >= start.as_slice() {
                                    return Some(Ok(item));
                                }
                            }
                        },

                        std::ops::Bound::Excluded(start) => match &self.end {
                            std::ops::Bound::Included(end) => {
                                if item.0.as_ref() > start.as_slice()
                                    && item.0.as_ref() <= end.as_slice()
                                {
                                    return Some(Ok(item));
                                } else if item.0.as_ref() > end.as_slice() {
                                    return None;
                                }
                            }
                            std::ops::Bound::Excluded(end) => {
                                if item.0.as_ref() > start.as_slice()
                                    && item.0.as_ref() < end.as_slice()
                                {
                                    return Some(Ok(item));
                                } else if item.0.as_ref() >= end.as_slice() {
                                    return None;
                                }
                            }
                            std::ops::Bound::Unbounded => {
                                if item.0.as_ref() > start.as_slice() {
                                    return Some(Ok(item));
                                }
                            }
                        },

                        std::ops::Bound::Unbounded => match &self.end {
                            std::ops::Bound::Included(end) => {
                                if item.0.as_ref() <= end.as_slice() {
                                    return Some(Ok(item));
                                } else if item.0.as_ref() > end.as_slice() {
                                    return None;
                                }
                            }
                            std::ops::Bound::Excluded(end) => {
                                if item.0.as_ref() < end.as_slice() {
                                    return Some(Ok(item));
                                } else if item.0.as_ref() >= end.as_slice() {
                                    return None;
                                }
                            }
                            std::ops::Bound::Unbounded => {
                                return Some(Ok(item));
                            }
                        },
                    },
                },
            }
        }
    }
}

#[cfg(test)]
mod test {

    use super::IndexEngine;

    #[tokio::test]
    async fn test_engine() {
        let mut engine = IndexEngine::new("/tmp/test/1").unwrap();
        // engine.set(b"key1", b"v11111").unwrap();
        // engine.set(b"key2", b"v22222").unwrap();
        // engine.set(b"key3", b"v33333").unwrap();
        // engine.set(b"key4", b"v44444").unwrap();
        // engine.set(b"key5", b"v55555").unwrap();

        engine.set(b"key3", b"v333334").unwrap();
        engine.flush().unwrap();

        println!("=== {:?}", engine.get(b"key"));
        println!("=== {:?}", engine.get(b"key1"));
        println!("=== {:?}", engine.get(b"key2"));
        println!("=== {:?}", engine.get(b"key3"));
        println!("=== {:?}", engine.delete(b"key3"));
        println!("=== {:?}", engine.get(b"key3"));
    }
}<|MERGE_RESOLUTION|>--- conflicted
+++ resolved
@@ -5,11 +5,7 @@
 use radixdb;
 use radixdb::store;
 use radixdb::store::BlobStore;
-<<<<<<< HEAD
-=======
 use snafu::ResultExt;
-use trace::debug;
->>>>>>> 0b7e6ae7
 
 use super::{IndexResult, IndexStorageSnafu, RoaringBitmapSnafu};
 
@@ -127,15 +123,10 @@
         };
 
         let mut bytes = vec![];
-<<<<<<< HEAD
         let value = value.bitor(rb);
         value
             .serialize_into(&mut bytes)
-            .map_err(|e| IndexError::IndexStroage { msg: e.to_string() })?;
-=======
-        rb.serialize_into(&mut bytes)
-            .map_err(|e| IndexStorageSnafu { msg: e.to_string() }.build())?;
->>>>>>> 0b7e6ae7
+            .map_err(|e| IndexStorageSnafu { msg: e.to_string() }.build())?;
 
         self.set(key, &bytes)?;
 
@@ -152,16 +143,8 @@
 
     pub fn del_prefix(&mut self, prefix: &[u8]) -> IndexResult<()> {
         self.db
-<<<<<<< HEAD
             .try_remove_prefix(prefix)
-            .map_err(|e| IndexError::IndexStroage { msg: e.to_string() })?;
-=======
-            .try_outer_combine_with(&tree, radixdb::node::DetachConverter, |a, b| {
-                a.set(Some(b.downcast()));
-                Ok(())
-            })
-            .map_err(|e| IndexStorageSnafu { msg: e.to_string() }.build())?;
->>>>>>> 0b7e6ae7
+            .map_err(|e| IndexStorageSnafu { msg: e.to_string() }.build())?;
 
         Ok(())
     }
@@ -239,7 +222,7 @@
             let prefix = format!("{}.", tab);
             let it = self.prefix(prefix.as_bytes())?;
             for val in it {
-                let val = val.map_err(|e| IndexError::IndexStroage { msg: e.to_string() })?;
+                let val = val.map_err(|e| IndexStorageSnafu { msg: e.to_string() }.build())?;
                 let rb = self.load_rb(&val.1)?;
 
                 bitmap = bitmap.bitor(rb);
