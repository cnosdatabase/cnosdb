--- conflicted
+++ resolved
@@ -294,11 +294,13 @@
         info!("begin flush data {}", request);
 
         // flush index
-<<<<<<< HEAD
-        request.ts_index.write().await.flush().await?;
-=======
-        request.ts_index.flush().await.context(IndexErrSnafu)?;
->>>>>>> 0b7e6ae7
+        request
+            .ts_index
+            .write()
+            .await
+            .flush()
+            .await
+            .context(IndexErrSnafu)?;
 
         // check memecaches is empty
         let mut is_empty = true;
