--- conflicted
+++ resolved
@@ -249,13 +249,9 @@
             merged_block = head_block;
         }
 
-        chunk_merged_block(self.field_id, merged_block, max_block_size)
-    }
-
-<<<<<<< HEAD
-    pub fn into_compacting_block_metas(self) -> Vec<CompactingBlockMeta> {
-        self.blk_metas
-=======
+        self.chunk_merged_block(merged_block, max_block_size)
+    }
+
     fn chunk_merged_block(
         &self,
         data_block: DataBlock2,
@@ -303,7 +299,6 @@
         }
 
         Ok(merged_blks)
->>>>>>> 046b18b7
     }
 
     pub fn is_empty(&self) -> bool {
@@ -313,48 +308,14 @@
     pub fn len(&self) -> usize {
         self.blk_metas.len()
     }
-}
-
-fn chunk_merged_block(
-    field_id: FieldId,
-    data_block: DataBlock,
-    max_block_size: usize,
-) -> Result<Vec<CompactingBlock>> {
-    let mut merged_blks = Vec::new();
-    if max_block_size == 0 || data_block.len() < max_block_size {
-        // Data block elements less than max_block_size, do not encode it.
-        // Try to merge with the next CompactingBlockMetaGroup.
-        merged_blks.push(CompactingBlock::decoded(0, field_id, data_block));
-    } else {
-        let len = data_block.len();
-        let mut start = 0;
-        let mut end = len.min(max_block_size);
-        while start < len {
-            // Encode decoded data blocks into chunks.
-            let encoded_blk =
-                EncodedDataBlock::encode(&data_block, start, end).map_err(|e| Error::WriteTsm {
-                    source: tsm::WriteTsmError::Encode { source: e },
-                })?;
-            merged_blks.push(CompactingBlock::encoded(0, field_id, encoded_blk));
-
-            start = end;
-            end = len.min(start + max_block_size);
-        }
-    }
-
-    Ok(merged_blks)
 }
 
 /// Temporary compacting data block.
 /// - priority: When merging two (timestamp, value) pair with the same
 /// timestamp from two data blocks, pair from data block with lower
 /// priority will be discarded.
-<<<<<<< HEAD
-#[derive(Debug, PartialEq)]
-pub(crate) enum CompactingBlock {
-=======
+#[derive(Debug)]
 pub enum CompactingBlock {
->>>>>>> 046b18b7
     Decoded {
         priority: usize,
         series_id: SeriesId,
@@ -547,16 +508,10 @@
     /// return CompactingBlock::DataBlock rather than CompactingBlock::Raw .
     decode_non_overlap_blocks: bool,
 
-<<<<<<< HEAD
-    /// Temporarily stored index of `TsmReader` in self.tsm_readers,
-    /// and `BlockMetaIterator` of current field_id.
-    tmp_tsm_blk_meta_iters: Vec<(usize, BlockMetaIterator)>,
-=======
     tmp_tsm_blk_meta_iters: Vec<(Arc<Chunk>, ColumnGroupID, usize)>,
     /// Index to mark `Peekable<BlockMetaIterator>` in witch `TsmReader`,
     /// tmp_tsm_blks[i] is in self.tsm_readers[ tmp_tsm_blk_tsm_reader_idx[i] ]
     tmp_tsm_blk_tsm_reader_idx: Vec<usize>,
->>>>>>> 046b18b7
     /// When a TSM file at index i is ended, finished_idxes[i] is set to true.
     finished_readers: Vec<bool>,
     /// How many finished_idxes is set to true.
@@ -575,6 +530,7 @@
             max_data_block_size: 0,
             decode_non_overlap_blocks: false,
             tmp_tsm_blk_meta_iters: Default::default(),
+            tmp_tsm_blk_tsm_reader_idx: Default::default(),
             finished_readers: Default::default(),
             finished_reader_cnt: Default::default(),
             curr_sid: Default::default(),
@@ -630,18 +586,6 @@
         while let Some(mut f) = self.compacting_files.pop() {
             let loop_series_id = f.series_id();
             let loop_file_i = f.i;
-<<<<<<< HEAD
-            if self.curr_fid == loop_field_id {
-                if let Some(idx_meta) = f.peek() {
-                    self.tmp_tsm_blk_meta_iters
-                        .push((loop_file_i, idx_meta.block_iterator()));
-                    trace!("merging idx_meta: field_id: {}, field_type: {:?}, block_count: {}, time_range: {:?}",
-                        idx_meta.field_id(),
-                        idx_meta.field_type(),
-                        idx_meta.block_count(),
-                        idx_meta.time_range()
-                    );
-=======
             if self.curr_sid == loop_series_id {
                 if let Some(sid) = loop_series_id {
                     self.tmp_tsm_blk_tsm_reader_idx.push(loop_file_i);
@@ -664,7 +608,6 @@
                             self.tmp_tsm_blk_tsm_reader_idx.len() - 1,
                         ));
                     });
->>>>>>> 046b18b7
                     f.next();
                     self.compacting_files.push(f);
                 } else {
@@ -694,17 +637,6 @@
         let mut blk_metas: Vec<CompactingBlockMeta> =
             Vec::with_capacity(self.tmp_tsm_blk_meta_iters.len());
         // Get all block_meta, and check if it's tsm file has a related tombstone file.
-<<<<<<< HEAD
-        for (tsm_reader_idx, blk_iter) in self.tmp_tsm_blk_meta_iters.iter_mut() {
-            for blk_meta in blk_iter.by_ref() {
-                let tsm_reader_ptr = self.tsm_readers[*tsm_reader_idx].clone();
-                blk_metas.push(CompactingBlockMeta::new(
-                    *tsm_reader_idx,
-                    tsm_reader_ptr,
-                    blk_meta,
-                ));
-            }
-=======
         for (chunk, column_grouop_id, index) in self.tmp_tsm_blk_meta_iters.iter() {
             let tsm_reader_idx = self.tmp_tsm_blk_tsm_reader_idx[*index];
             let tsm_reader_ptr = self.tsm_readers[tsm_reader_idx].clone();
@@ -714,7 +646,6 @@
                 chunk.clone(),
                 *column_grouop_id,
             ));
->>>>>>> 046b18b7
         }
         // Sort by field_id, min_ts and max_ts.
         blk_metas.sort();
@@ -788,10 +719,6 @@
             return Ok(Some(g));
         }
         Ok(None)
-    }
-
-    pub fn curr_fid(&self) -> Option<FieldId> {
-        self.curr_fid
     }
 }
 
@@ -828,8 +755,6 @@
         return Ok(None);
     }
 
-    let version = request.version.clone();
-
     // Buffers all tsm-files and it's indexes for this compaction
     let tsf_id = request.ts_family_id;
     let mut tsm_readers = Vec::new();
@@ -844,7 +769,7 @@
     let max_block_size = TseriesFamily::MAX_DATA_BLOCK_SIZE as usize;
     let mut iter = CompactIterator::new(tsm_readers, max_block_size, false);
     let tsm_dir = request.storage_opt.tsm_dir(&request.database, tsf_id);
-    let max_file_size = version.storage_opt.level_max_file_size(request.out_level);
+    let max_file_size = request.storage_opt.level_max_file_size(request.out_level);
     let mut tsm_writer =
         Tsm2Writer::open(&tsm_dir, kernel.file_id_next(), max_file_size, false).await?;
     // let mut tsm_writer = tsm::new_tsm_writer(&tsm_dir, kernel.file_id_next(), false, 0).await?;
@@ -929,10 +854,6 @@
             &mut file_metas,
             &mut version_edit,
             &request,
-<<<<<<< HEAD
-            request.version.max_level_ts(),
-=======
->>>>>>> 046b18b7
         )
         .await?;
     }
@@ -954,60 +875,11 @@
     version_edit: &mut VersionEdit,
     request: &CompactReq,
 ) -> Result<bool> {
-<<<<<<< HEAD
-    let write_ret = match blk {
-        CompactingBlock::Decoded {
-            field_id: fid,
-            data_block: b,
-            ..
-        } => tsm_writer.write_block(fid, &b).await,
-        CompactingBlock::Encoded {
-            field_id,
-            data_block,
-            ..
-        } => tsm_writer.write_encoded_block(field_id, &data_block).await,
-        CompactingBlock::Raw { meta, raw, .. } => tsm_writer.write_raw(&meta, &raw).await,
-    };
-    if let Err(e) = write_ret {
-        match e {
-            tsm::WriteTsmError::WriteIO { source } => {
-                // TODO try re-run compaction on other time.
-                error!("Failed compaction: IO error when write tsm: {:?}", source);
-                return Err(Error::IO { source });
-            }
-            tsm::WriteTsmError::Encode { source } => {
-                // TODO try re-run compaction on other time.
-                error!(
-                    "Failed compaction: encoding error when write tsm: {:?}",
-                    source
-                );
-                return Err(Error::Encode { source });
-            }
-            tsm::WriteTsmError::MaxFileSizeExceed { .. } => {
-                finish_write_tsm(
-                    tsm_writer,
-                    file_metas,
-                    version_edit,
-                    request,
-                    request.version.max_level_ts(),
-                )
-                .await?;
-                return Ok(true);
-            }
-            tsm::WriteTsmError::Finished { path } => {
-                error!(
-                    "Trying to write by a finished tsm writer: {}",
-                    path.display()
-                );
-            }
-        }
-=======
     if !tsm_writer.is_finished() {
         return Ok(false);
->>>>>>> 046b18b7
-    }
-
-    let max_level_ts = request.version.max_level_ts;
+    }
+
+    let max_level_ts = request.version.max_level_ts();
     file_metas.insert(
         tsm_writer.file_id(),
         Arc::new(tsm_writer.series_bloom_filter().clone()),
@@ -1050,20 +922,16 @@
     use std::path::{Path, PathBuf};
     use std::sync::Arc;
 
-<<<<<<< HEAD
     use cache::ShardedAsyncCache;
     use minivec::MiniVec;
-=======
     use arrow::datatypes::TimeUnit;
     use lru_cache::asynchronous::ShardedCache;
     use models::codec::Encoding;
     use models::field_value::FieldVal;
->>>>>>> 046b18b7
     use models::predicate::domain::TimeRange;
     use models::schema::{ColumnType, TableColumn, TskvTableSchema};
     use models::{SeriesId, ValueType};
 
-    use crate::compaction::compact::chunk_merged_block;
     use crate::compaction::{run_compaction_job, CompactReq, CompactingBlock};
     use crate::context::GlobalContext;
     use crate::file_system::file_manager;
@@ -1071,101 +939,13 @@
     use crate::kv_option::Options;
     use crate::summary::VersionEdit;
     use crate::tseries_family::{ColumnFile, LevelInfo, Version};
-<<<<<<< HEAD
     use crate::tsm::codec::DataBlockEncoding;
-    use crate::tsm::{self, DataBlock, EncodedDataBlock, TsmReader, TsmTombstone};
+    use crate::tsm::{self, DataBlock, EncodedDataBlock, TsmTombstone};
     use crate::{file_utils, ColumnFileId};
-=======
     use crate::tsm::{DataBlock, TsmTombstone};
     use crate::tsm2::reader::TSM2Reader;
     use crate::tsm2::writer::{Column, DataBlock2, Tsm2Writer};
->>>>>>> 046b18b7
-
-    #[test]
-    fn test_chunk_merged_block() {
-        let data_block = DataBlock::U64 {
-            ts: vec![0, 1, 2, 10, 11, 12, 100, 101, 102, 1000, 1001, 1002],
-            val: vec![0, 3, 6, 30, 33, 36, 300, 303, 306, 3000, 3003, 3006],
-            enc: DataBlockEncoding::default(),
-        };
-        let field_id = 1;
-        // Trying to chunk with no chunk size
-        {
-            let chunks = chunk_merged_block(field_id, data_block.clone(), 0).unwrap();
-            assert_eq!(chunks.len(), 1);
-            assert_eq!(
-                chunks[0],
-                CompactingBlock::decoded(0, 1, data_block.clone())
-            );
-        }
-        // Trying to chunk with too big chunk size
-        {
-            let chunks = chunk_merged_block(field_id, data_block.clone(), 100).unwrap();
-            assert_eq!(chunks.len(), 1);
-            assert_eq!(
-                chunks[0],
-                CompactingBlock::decoded(0, 1, data_block.clone())
-            );
-        }
-        // Trying to chunk with chunk size that can divide data block exactly
-        {
-            let chunks = chunk_merged_block(field_id, data_block.clone(), 4).unwrap();
-            assert_eq!(chunks.len(), 3);
-            assert_eq!(
-                chunks[0],
-                CompactingBlock::encoded(
-                    0,
-                    field_id,
-                    EncodedDataBlock::encode(&data_block, 0, 4).unwrap()
-                )
-            );
-            assert_eq!(
-                chunks[1],
-                CompactingBlock::encoded(
-                    0,
-                    field_id,
-                    EncodedDataBlock::encode(&data_block, 4, 8).unwrap()
-                )
-            );
-            assert_eq!(
-                chunks[2],
-                CompactingBlock::encoded(
-                    0,
-                    field_id,
-                    EncodedDataBlock::encode(&data_block, 8, 12).unwrap()
-                )
-            );
-        }
-        // Trying to chunk with chunk size that cannot divide data block exactly
-        {
-            let chunks = chunk_merged_block(field_id, data_block.clone(), 5).unwrap();
-            assert_eq!(chunks.len(), 3);
-            assert_eq!(
-                chunks[0],
-                CompactingBlock::encoded(
-                    0,
-                    field_id,
-                    EncodedDataBlock::encode(&data_block, 0, 5).unwrap()
-                )
-            );
-            assert_eq!(
-                chunks[1],
-                CompactingBlock::encoded(
-                    0,
-                    field_id,
-                    EncodedDataBlock::encode(&data_block, 5, 10).unwrap()
-                )
-            );
-            assert_eq!(
-                chunks[2],
-                CompactingBlock::encoded(
-                    0,
-                    field_id,
-                    EncodedDataBlock::encode(&data_block, 10, 12).unwrap()
-                )
-            );
-        }
-    }
+
 
     pub(crate) async fn write_data_blocks_to_column_file(
         dir: impl AsRef<Path>,
@@ -2165,53 +1945,6 @@
         check_column_file(dir, version_edit, expected_data).await;
     }
 
-<<<<<<< HEAD
-    #[allow(clippy::type_complexity)]
-    async fn write_data_block_desc(
-        dir: impl AsRef<Path>,
-        data_desc: &[(
-            ColumnFileId,
-            Vec<(ValueType, FieldId, Timestamp, Timestamp)>,
-            Vec<(FieldId, Timestamp, Timestamp)>,
-        )],
-    ) -> Vec<Arc<ColumnFile>> {
-        let mut column_files = Vec::new();
-        for (tsm_sequence, tsm_desc, tombstone_desc) in data_desc.iter() {
-            let mut tsm_writer = tsm::new_tsm_writer(&dir, *tsm_sequence, false, 0)
-                .await
-                .unwrap();
-            for &(val_type, fid, min_ts, max_ts) in tsm_desc.iter() {
-                tsm_writer
-                    .write_block(fid, &generate_data_block(val_type, vec![(min_ts, max_ts)]))
-                    .await
-                    .unwrap();
-            }
-            tsm_writer.write_index().await.unwrap();
-            tsm_writer.finish().await.unwrap();
-            let tsm_tombstone = TsmTombstone::open(&dir, *tsm_sequence).await.unwrap();
-            for (fid, min_ts, max_ts) in tombstone_desc.iter() {
-                tsm_tombstone
-                    .add_range(&[*fid][..], &TimeRange::new(*min_ts, *max_ts), None)
-                    .await
-                    .unwrap();
-            }
-
-            tsm_tombstone.flush().await.unwrap();
-            column_files.push(Arc::new(ColumnFile::new(
-                *tsm_sequence,
-                2,
-                TimeRange::new(tsm_writer.min_ts(), tsm_writer.max_ts()),
-                tsm_writer.size(),
-                false,
-                tsm_writer.path(),
-            )));
-        }
-
-        column_files
-    }
-
-=======
->>>>>>> 046b18b7
     #[tokio::test]
     async fn test_compaction_4() {
         let schema1 = TskvTableSchema::new(
