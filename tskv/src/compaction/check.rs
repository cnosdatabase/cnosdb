--- conflicted
+++ resolved
@@ -786,14 +786,9 @@
         };
         let points = flatbuffers::root::<fb_models::Points>(&write_batch.points).unwrap();
         models_helper::print_points(points);
-<<<<<<< HEAD
-        let _ = engine.write(vnode_id, Precision::NS, write_batch).await;
-=======
-        engine
+        let _ = engine
             .write(None, vnode_id, Precision::NS, write_batch)
-            .await
-            .unwrap();
->>>>>>> 2be502c7
+            .await;
     }
 
     fn data_block_to_hash_tree(
