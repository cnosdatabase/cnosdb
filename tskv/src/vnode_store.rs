--- conflicted
+++ resolved
@@ -302,16 +302,11 @@
 
             let series_ids = self
                 .ts_index
-<<<<<<< HEAD
                 .read()
                 .await
                 .get_series_id_list(table, &[])
-                .await?;
-=======
-                .get_series_id_list(table, &[])
                 .await
                 .context(IndexErrSnafu)?;
->>>>>>> 0b7e6ae7
             self.ts_family
                 .write()
                 .await
@@ -336,14 +331,7 @@
 
             let mut index_w = self.ts_index.write().await;
             for sid in series_ids {
-<<<<<<< HEAD
-                index_w.del_series_info(sid).await?;
-=======
-                self.ts_index
-                    .del_series_info(sid)
-                    .await
-                    .context(IndexErrSnafu)?;
->>>>>>> 0b7e6ae7
+                index_w.del_series_info(sid).await.context(IndexErrSnafu)?;
             }
         }
 
@@ -516,16 +504,11 @@
             let time_range = TimeRange::all();
             let series_ids = self
                 .ts_index
-<<<<<<< HEAD
                 .read()
                 .await
                 .get_series_id_list(table, &[])
-                .await?;
-=======
-                .get_series_id_list(table, &[])
                 .await
                 .context(IndexErrSnafu)?;
->>>>>>> 0b7e6ae7
             info!(
                 "drop table column: vnode: {} deleting {} fields in table: {db_owner}.{table}",
                 self.id,
