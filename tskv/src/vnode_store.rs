use std::collections::{HashMap, HashSet};
use std::path::PathBuf;
use std::sync::Arc;

use models::meta_data::VnodeId;
use models::predicate::domain::{ResolvedPredicate, TimeRange, TimeRanges};
use models::schema::Precision;
use models::utils::unite_id;
use models::{ColumnId, SeriesId, SeriesKey};
use protos::kv_service::*;
use snafu::ResultExt;
use tokio::sync::RwLock;
use trace::{debug, error, info, warn, SpanContext, SpanExt, SpanRecorder};

use crate::database::Database;
use crate::error::Result;
use crate::index::ts_index::TSIndex;
use crate::schema::error::SchemaError;
use crate::summary::CompactMeta;
use crate::tseries_family::TseriesFamily;
use crate::{file_utils, Error, SnapshotFileMeta, TsKvContext, VersionEdit, VnodeSnapshot};

#[derive(Clone)]
pub struct VnodeStorage {
    pub id: VnodeId,
    pub ctx: Arc<TsKvContext>,
    pub db: Arc<RwLock<Database>>,
    pub ts_index: Arc<TSIndex>,
    pub ts_family: Arc<RwLock<TseriesFamily>>,
}

impl VnodeStorage {
    pub async fn apply(
        &self,
        ctx: &replication::ApplyContext,
        command: raft_write_command::Command,
    ) -> Result<Vec<u8>> {
        match command {
            raft_write_command::Command::WriteData(cmd) => {
                let precision = Precision::from(cmd.precision as u8);
                if let Err(err) = self.write(ctx, cmd.data, precision, None).await {
                    if ctx.apply_type == replication::APPLY_TYPE_WAL {
                        info!("recover: write points: {}", err);
                    } else {
                        return Err(err);
                    }
                }

                Ok(vec![])
            }

            raft_write_command::Command::DropTable(cmd) => {
                self.drop_table(&cmd.table).await?;
                Ok(vec![])
            }

            raft_write_command::Command::DropColumn(cmd) => {
                if let Err(err) = self.drop_table_column(&cmd.table, &cmd.column).await {
                    if ctx.apply_type == replication::APPLY_TYPE_WAL {
                        info!("recover: drop column: {}", err);
                    } else {
                        return Err(err);
                    }
                }
                Ok(vec![])
            }

            raft_write_command::Command::UpdateTags(cmd) => {
                self.update_tags_value(ctx, &cmd).await?;
                Ok(vec![])
            }

            raft_write_command::Command::DeleteFromTable(cmd) => {
                self.delete_from_table(&cmd).await?;
                Ok(vec![])
            }
        }
    }

    async fn write(
        &self,
        ctx: &replication::ApplyContext,
        points: Vec<u8>,
        precision: Precision,
        span_ctx: Option<&SpanContext>,
    ) -> Result<WritePointsResponse> {
        let span_recorder = SpanRecorder::new(span_ctx.child_span("tskv engine write cache"));
<<<<<<< HEAD
        let fb_points = flatbuffers::root::<fb_models::Points>(&points)
=======
        let fb_points = flatbuffers::root::<protos::models::Points>(&points)
>>>>>>> 2f331dd4
            .context(crate::error::InvalidFlatbufferSnafu)?;
        let tables = fb_points.tables().ok_or(Error::InvalidPointTable)?;

        let (mut recover_from_wal, mut strict_write) = (false, None);
        if ctx.apply_type == replication::APPLY_TYPE_WAL {
            (recover_from_wal, strict_write) = (true, Some(true));
        }

        let write_group = {
            let mut span_recorder = span_recorder.child("build write group");
            self.db
                .read()
                .await
                .build_write_group(
                    precision,
                    tables,
                    self.ts_index.clone(),
                    recover_from_wal,
                    strict_write,
                )
                .await
                .map_err(|err| {
                    span_recorder.error(err.to_string());
                    err
                })?
        };

        let res = {
            let mut span_recorder = span_recorder.child("put points");
            match self
                .ts_family
                .read()
                .await
                .put_points(ctx.index, write_group)
            {
                Ok(points_number) => Ok(WritePointsResponse { points_number }),
                Err(err) => {
                    span_recorder.error(err.to_string());
                    Err(err)
                }
            }
        };

        let sender = self.ctx.flush_task_sender.clone();
        self.ts_family.write().await.check_to_flush(sender).await;

        res
    }

    pub async fn drop_table(&self, table: &str) -> Result<()> {
        // TODO Create global DropTable flag for droping the same table at the same time.
        let db_owner = self.db.read().await.owner();
        let schemas = self.db.read().await.get_schemas();
        if let Some(fields) = schemas.get_table_schema(table)? {
            let column_ids: Vec<ColumnId> = fields.columns().iter().map(|f| f.id).collect();
            info!(
                "Drop table: deleting {} columns in table: {db_owner}.{table}",
                column_ids.len()
            );

            let series_ids = self.ts_index.get_series_id_list(table, &[]).await?;
            self.ts_family
                .write()
                .await
                .delete_series(&series_ids, &TimeRange::all());

            let field_ids: Vec<u64> = series_ids
                .iter()
                .flat_map(|sid| column_ids.iter().map(|fid| unite_id(*fid, *sid)))
                .collect();
            info!(
                "Drop table: vnode {} deleting {} fields in table: {db_owner}.{table}",
                self.id,
                field_ids.len()
            );

            let version = self.ts_family.read().await.super_version();
            version
                .add_tsm_tombstone(&field_ids, &TimeRanges::all())
                .await?;

            info!(
                "Drop table: index {} deleting {} fields in table: {db_owner}.{table}",
                self.id,
                series_ids.len()
            );

            for sid in series_ids {
                self.ts_index.del_series_info(sid).await?;
            }
        }

        Ok(())
    }

    pub async fn drop_table_column(&self, table: &str, column_name: &str) -> Result<()> {
        let db_name = self.db.read().await.db_name();
        let schema = self
            .db
            .read()
            .await
            .get_table_schema(table)?
            .ok_or_else(|| SchemaError::TableNotFound {
                database: db_name.to_string(),
                table: table.to_string(),
            })?;

        let column_id = schema
            .column(column_name)
            .ok_or_else(|| SchemaError::FieldNotFound {
                database: db_name.to_string(),
                table: table.to_string(),
                field: column_name.to_string(),
            })?
            .id;

        self.drop_table_columns(table, &[column_id]).await?;

        Ok(())
    }

    async fn update_tags_value(
        &self,
        ctx: &replication::ApplyContext,
        cmd: &UpdateTagsRequest,
    ) -> Result<()> {
        let new_tags = cmd
            .new_tags
            .iter()
            .cloned()
            .map(
                |protos::kv_service::UpdateSetValue { key, value }| crate::UpdateSetValue {
                    key,
                    value,
                },
            )
            .collect::<Vec<_>>();

        let mut series = Vec::with_capacity(cmd.matched_series.len());
        for key in cmd.matched_series.iter() {
            let ss = SeriesKey::decode(key).map_err(|_| {
                Error::InvalidParam {
            reason:
                "Deserialize 'matched_series' of 'UpdateTagsRequest' failed, expected: SeriesKey"
                    .to_string(),
        }
            })?;
            series.push(ss);
        }

        // 准备数据
        // 获取待更新的 series key，更新后的 series key 及其对应的 series id
        let mut check_conflict = true;
        if ctx.apply_type == replication::APPLY_TYPE_WAL {
            check_conflict = false;
        }
        let (old_series_keys, new_series_keys, sids) = self
            .ts_index
            .prepare_update_tags_value(&new_tags, &series, check_conflict)
            .await?;

        if cmd.dry_run {
            return Ok(());
        }

        // 更新索引
        if let Err(err) = self
            .ts_index
            .update_series_key(old_series_keys, new_series_keys, sids, false)
            .await
        {
            error!(
                "Update tags value tag of TSIndex({}): {}",
                self.ts_index.path().display(),
                err
            );

            return Err(crate::error::Error::IndexErr { source: err });
        }

        Ok(())
    }

    async fn delete_from_table(&self, cmd: &DeleteFromTableRequest) -> Result<()> {
        let predicate =
            bincode::deserialize::<ResolvedPredicate>(&cmd.predicate).map_err(|err| {
                Error::InvalidParam {
                    reason: format!("Predicate of delete_from_table is invalid, error: {err}"),
                }
            })?;

        let tag_domains = predicate.tags_filter();
        let series_ids = {
            let table_schema = match self.db.read().await.get_table_schema(&cmd.table)? {
                None => return Ok(()),
                Some(schema) => schema,
            };

            self.ts_index
                .get_series_ids_by_domains(table_schema.as_ref(), tag_domains)
                .await?
        };

        // 执行delete，删除缓存 & 写墓碑文件
        let time_ranges = predicate.time_ranges();
        self.delete(&cmd.table, &series_ids, &time_ranges).await
    }

    /// Flush caches into TSM file, create a new Version of the Vnode, then:
    /// 1. Make hard links point to all TSM files in the Version in snapshot directory,
    /// 2. Copy series index in Vnode into snapshot directory,
    /// 3. Save current Version as a summary file in snapshot directory.
    /// Then return VnodeSnapshot.
    ///
    /// For one Vnode, multi snapshot may exist at a time.
    pub async fn create_snapshot(&self) -> Result<VnodeSnapshot> {
        debug!("Snapshot: create snapshot on vnode: {}", self.id);

        let vnode_id = self.id;
        let (vnode_optional, vnode_index_optional) = self
            .ctx
            .version_set
            .read()
            .await
            .get_tsfamily_tsindex_by_tf_id(vnode_id)
            .await;
        if let Some(vnode) = vnode_optional {
            // Get snapshot directory.
            let storage_opt = self.ctx.options.storage.clone();
            let tenant_database = vnode.read().await.tenant_database();

            let snapshot_id = chrono::Local::now().format("%d%m%Y_%H%M%S_%3f").to_string();
            let snapshot_dir =
                storage_opt.snapshot_sub_dir(tenant_database.as_str(), vnode_id, &snapshot_id);
            let index_dir = storage_opt.index_dir(tenant_database.as_str(), vnode_id);
            let delta_dir = storage_opt.delta_dir(tenant_database.as_str(), vnode_id);
            let tsm_dir = storage_opt.tsm_dir(tenant_database.as_str(), vnode_id);
            let snap_index_dir =
                storage_opt.snapshot_index_dir(tenant_database.as_str(), vnode_id, &snapshot_id);
            let snap_delta_dir =
                storage_opt.snapshot_delta_dir(tenant_database.as_str(), vnode_id, &snapshot_id);
            let snap_tsm_dir =
                storage_opt.snapshot_tsm_dir(tenant_database.as_str(), vnode_id, &snapshot_id);

            let (flush_req_optional, mut ve_summary_snapshot) = {
                let mut vnode_wlock = vnode.write().await;
                vnode_wlock.switch_to_immutable();
                let flush_req_optional = vnode_wlock.build_flush_req(true);
                let mut _file_metas = HashMap::new();
                let ve_summary_snapshot = vnode_wlock.build_version_edit(&mut _file_metas);
                (flush_req_optional, ve_summary_snapshot)
            };

            // Run force flush
            let last_seq_no = match flush_req_optional {
                Some(flush_req) => {
                    let last_seq_no = flush_req.high_seq_no;
                    if let Some(ve_flushed_files) = crate::compaction::run_flush_memtable_job(
                        flush_req,
                        self.ctx.clone(),
                        false,
                    )
                    .await?
                    {
                        // Normally flushed, and generated some tsm/delta files.
                        debug!("Snapshot: flush vnode {vnode_id} succeed.");
                        ve_summary_snapshot
                            .add_files
                            .extend(ve_flushed_files.add_files);
                    } else {
                        // Flushed but not generate any file.
                        warn!("Snapshot: flush vnode {vnode_id} did not generated any file.");
                    }
                    last_seq_no
                }
                None => 0,
            };

            // Do snapshot, file system operations.
            let files = {
                let _vnode_rlock = vnode.read().await;

                debug!(
                    "Snapshot: removing snapshot directory {}.",
                    snapshot_dir.display()
                );
                let _ = std::fs::remove_dir_all(&snapshot_dir);

                fn create_snapshot_dir(dir: &PathBuf) -> Result<()> {
                    std::fs::create_dir_all(dir).with_context(|_| {
                        debug!(
                            "Snapshot: failed to create snapshot directory {}.",
                            dir.display()
                        );
                        crate::error::CreateFileSnafu { path: dir.clone() }
                    })
                }
                debug!(
                    "Snapshot: creating snapshot directory {}.",
                    snapshot_dir.display()
                );
                create_snapshot_dir(&snap_delta_dir)?;
                create_snapshot_dir(&snap_tsm_dir)?;

                // Copy index directory.
                if let Some(vnode_index) = vnode_index_optional {
                    if let Err(e) = vnode_index.flush().await {
                        error!("Snapshot: failed to flush vnode index: {e}.");
                        return Err(Error::IndexErr { source: e });
                    }
                    if let Err(e) = dircpy::copy_dir(&index_dir, &snap_index_dir) {
                        error!(
                            "Snapshot: failed to copy vnode index directory {} to {}: {e}",
                            index_dir.display(),
                            snap_index_dir.display()
                        );
                        return Err(Error::IO { source: e });
                    }
                } else {
                    debug!("Snapshot: no vnode index, skipped coping.")
                }

                let mut files = Vec::with_capacity(ve_summary_snapshot.add_files.len());
                for f in ve_summary_snapshot.add_files {
                    // Get tsm/delta file path and snapshot file path
                    let (file_path, snapshot_path) = if f.is_delta {
                        (
                            file_utils::make_delta_file(&delta_dir, f.file_id),
                            file_utils::make_delta_file(&snap_delta_dir, f.file_id),
                        )
                    } else {
                        (
                            file_utils::make_tsm_file(&tsm_dir, f.file_id),
                            file_utils::make_tsm_file(&snap_tsm_dir, f.file_id),
                        )
                    };

                    files.push(SnapshotFileMeta::from(&f));

                    // Create hard link to tsm/delta file.
                    debug!(
                        "Snapshot: creating hard link {} to {}.",
                        file_path.display(),
                        snapshot_path.display()
                    );
                    if let Err(e) = std::fs::hard_link(&file_path, &snapshot_path)
                        .context(crate::error::IOSnafu)
                    {
                        error!(
                            "Snapshot: failed to create hard link {} to {}: {e}.",
                            file_path.display(),
                            snapshot_path.display()
                        );
                        return Err(e);
                    }
                }

                files
            };

            let (tenant, database) = models::schema::split_owner(tenant_database.as_str());
            let snapshot = VnodeSnapshot {
                snapshot_id,
                node_id: 0,
                tenant: tenant.to_string(),
                database: database.to_string(),
                vnode_id,
                files,
                last_seq_no,
            };
            debug!("Snapshot: created snapshot: {snapshot:?}");
            Ok(snapshot)
        } else {
            // Vnode not found
            warn!("Snapshot: vnode {vnode_id} not found.");
            Err(Error::VnodeNotFound { vnode_id })
        }
    }

    /// Build a new Vnode from the VersionSnapshot, existing Vnode with the same VnodeId
    /// will be deleted.
    pub async fn apply_snapshot(&self, snapshot: VnodeSnapshot) -> Result<()> {
        debug!("Snapshot: apply snapshot {snapshot:?} to create new vnode.");
        let VnodeSnapshot {
            snapshot_id: _,
            node_id: _,
            tenant,
            database,
            vnode_id,
            files,
            last_seq_no,
        } = snapshot;
        let tenant_database = models::schema::make_owner(&tenant, &database);
        let storage_opt = self.ctx.options.storage.clone();

        let mut db_wlock = self.db.write().await;
        if db_wlock.get_tsfamily(vnode_id).is_some() {
            warn!("Snapshot: removing existing vnode {vnode_id}.");
            db_wlock
                .del_tsfamily(vnode_id, self.ctx.summary_task_sender.clone())
                .await;
            let vnode_dir = storage_opt.ts_family_dir(&tenant_database, vnode_id);
            debug!(
                "Snapshot: removing existing vnode directory {}.",
                vnode_dir.display()
            );
            if let Err(e) = std::fs::remove_dir_all(&vnode_dir) {
                error!(
                    "Snapshot: failed to remove existing vnode directory {}.",
                    vnode_dir.display()
                );
                return Err(Error::IO { source: e });
            }
        }

        let version_edit = VersionEdit {
            has_seq_no: true,
            seq_no: last_seq_no,
            add_files: files
                .iter()
                .map(|f| CompactMeta {
                    file_id: f.file_id,
                    file_size: f.file_id,
                    tsf_id: vnode_id,
                    level: f.level,
                    min_ts: f.min_ts,
                    max_ts: f.max_ts,
                    high_seq: last_seq_no,
                    low_seq: 0,
                    is_delta: f.level == 0,
                })
                .collect(),
            add_tsf: true,
            tsf_id: vnode_id,
            tsf_name: tenant_database,
            ..Default::default()
        };
        debug!("Snapshot: created version edit {version_edit:?}");

        // Create new vnode.
        if let Err(e) = db_wlock
            .add_tsfamily(vnode_id, Some(version_edit), self.ctx.clone())
            .await
        {
            error!("Snapshot: failed to create vnode {vnode_id}: {e}");
            return Err(e);
        }
        // Create series index for vnode.
        if let Err(e) = db_wlock.get_ts_index_or_add(vnode_id).await {
            error!("Snapshot: failed to create index for vnode {vnode_id}: {e}");
            return Err(e);
        }

        Ok(())
    }

    /// Delete the snapshot directory of a Vnode, all snapshots will be deleted.
    pub async fn delete_snapshot(&self) -> Result<()> {
        let vnode_id = self.id;
        debug!("Snapshot: create snapshot on vnode: {vnode_id}");
        let vnode_optional = self
            .ctx
            .version_set
            .read()
            .await
            .get_tsfamily_by_tf_id(vnode_id)
            .await;
        if let Some(vnode) = vnode_optional {
            let tenant_database = vnode.read().await.tenant_database();
            let storage_opt = self.ctx.options.storage.clone();
            let snapshot_dir = storage_opt.snapshot_dir(tenant_database.as_str(), vnode_id);
            debug!(
                "Snapshot: removing snapshot directory {}.",
                snapshot_dir.display()
            );
            std::fs::remove_dir_all(&snapshot_dir).with_context(|_| {
                error!(
                    "Snapshot: failed to remove snapshot directory {}.",
                    snapshot_dir.display()
                );
                crate::error::DeleteFileSnafu { path: snapshot_dir }
            })?;
            Ok(())
        } else {
            // Vnode not found
            warn!("Snapshot: vnode {vnode_id} not found.");
            Err(Error::VnodeNotFound { vnode_id })
        }
    }

    async fn drop_table_columns(&self, table: &str, column_ids: &[ColumnId]) -> Result<()> {
        // TODO Create global DropTable flag for droping the same table at the same time.
        let db_rlock = self.db.read().await;
        let db_owner = db_rlock.owner();
        let schemas = db_rlock.get_schemas();
        if let Some(fields) = schemas.get_table_schema(table)? {
            let table_column_ids: HashSet<ColumnId> =
                fields.columns().iter().map(|f| f.id).collect();
            let mut to_drop_column_ids = Vec::with_capacity(column_ids.len());
            for cid in column_ids {
                if table_column_ids.contains(cid) {
                    to_drop_column_ids.push(*cid);
                }
            }

            let time_ranges = TimeRanges::all();
            let series_ids = self.ts_index.get_series_id_list(table, &[]).await?;
            let field_ids: Vec<u64> = series_ids
                .iter()
                .flat_map(|sid| to_drop_column_ids.iter().map(|fid| unite_id(*fid, *sid)))
                .collect();
            info!(
                "drop table column: vnode: {} deleting {} fields in table: {db_owner}.{table}",
                self.id,
                field_ids.len()
            );

            self.ts_family.write().await.drop_columns(&field_ids);
            let version = self.ts_family.read().await.super_version();
            version.add_tsm_tombstone(&field_ids, &time_ranges).await?;
        }

        Ok(())
    }

    pub async fn delete(
        &self,
        table: &str,
        series_ids: &[SeriesId],
        time_ranges: &TimeRanges,
    ) -> Result<()> {
        let vnode = self.ts_family.read().await;
        let db_name = self.db.read().await.db_name();
        vnode.delete_series_by_time_ranges(series_ids, time_ranges);

        let column_ids = self
            .db
            .read()
            .await
            .get_table_schema(table)?
            .ok_or_else(|| SchemaError::TableNotFound {
                database: db_name.to_string(),
                table: table.to_string(),
            })?
            .column_ids();

        let field_ids = series_ids
            .iter()
            .flat_map(|sid| column_ids.iter().map(|fid| unite_id(*fid, *sid)))
            .collect::<Vec<_>>();

        trace::debug!(
            "delete from table: vnode {} deleting {} fields in table: {table}",
            self.id,
            field_ids.len()
        );

        let version = vnode.super_version();

        // Stop compaction when doing delete TODO

        version.add_tsm_tombstone(&field_ids, time_ranges).await?;

        Ok(())
    }
}<|MERGE_RESOLUTION|>--- conflicted
+++ resolved
@@ -85,11 +85,7 @@
         span_ctx: Option<&SpanContext>,
     ) -> Result<WritePointsResponse> {
         let span_recorder = SpanRecorder::new(span_ctx.child_span("tskv engine write cache"));
-<<<<<<< HEAD
-        let fb_points = flatbuffers::root::<fb_models::Points>(&points)
-=======
         let fb_points = flatbuffers::root::<protos::models::Points>(&points)
->>>>>>> 2f331dd4
             .context(crate::error::InvalidFlatbufferSnafu)?;
         let tables = fb_points.tables().ok_or(Error::InvalidPointTable)?;
 
