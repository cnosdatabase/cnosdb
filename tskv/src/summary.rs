use std::cmp::max;
use std::fmt::Display;
use std::fs::{remove_file, rename};
use std::path::Path;
use std::{borrow::Borrow, collections::HashMap, sync::Arc};

use futures::TryFutureExt;
use libc::write;
use parking_lot::{Mutex, RwLock};
use serde::{Deserialize, Serialize};
use tokio::sync::watch::Receiver;
use tokio::sync::{mpsc::UnboundedSender, oneshot::Sender};

use config::get_config;
use models::Timestamp;
use trace::{debug, error, info};

use crate::compaction::FlushReq;
use crate::file_system::file_manager::try_exists;
use crate::{
    context::GlobalContext,
    error::{Error, Result},
    file_utils,
    kv_option::{Options, StorageOptions},
    record_file::{Reader, RecordDataType, RecordDataVersion, Writer},
    tseries_family::{ColumnFile, LevelInfo, Version},
    version_set::VersionSet,
    LevelId, TseriesFamilyId,
};

const MAX_BATCH_SIZE: usize = 64;

#[derive(Serialize, Deserialize, PartialEq, Eq, Debug, Clone)]
pub struct CompactMeta {
    pub file_id: u64,
    pub file_size: u64,
    pub tsf_id: TseriesFamilyId,
    pub level: LevelId,
    pub min_ts: Timestamp,
    pub max_ts: Timestamp,
    pub high_seq: u64,
    pub low_seq: u64,
    pub is_delta: bool,
}

impl CompactMeta {
    #[allow(clippy::too_many_arguments)]
    pub fn new(
        file_id: u64,
        file_size: u64,
        tsf_id: TseriesFamilyId,
        level: LevelId,
        min_ts: Timestamp,
        max_ts: Timestamp,
        is_delta: bool,
    ) -> Self {
        Self {
            file_id,
            file_size,
            tsf_id,
            level,
            min_ts,
            max_ts,
            is_delta,
            ..Default::default()
        }
    }
}

impl Default for CompactMeta {
    fn default() -> Self {
        Self {
            file_id: 0,
            file_size: 0,
            tsf_id: 0,
            level: 0,
            min_ts: Timestamp::MAX,
            max_ts: Timestamp::MIN,
            high_seq: u64::MIN,
            low_seq: u64::MIN,
            is_delta: false,
        }
    }
}

/// There are serial fields set with default value:
/// - tsf_id
/// - high_seq
/// - low_seq
impl From<&ColumnFile> for CompactMeta {
    fn from(file: &ColumnFile) -> Self {
        Self {
            file_id: file.file_id(),
            file_size: file.size(),
            level: file.level(),
            min_ts: file.time_range().min_ts,
            max_ts: file.time_range().max_ts,
            is_delta: file.is_delta(),
            ..Default::default()
        }
    }
}

#[derive(Serialize, Deserialize, PartialEq, Eq, Debug, Clone)]
pub struct VersionEdit {
    pub has_seq_no: bool,
    pub seq_no: u64,
    pub has_file_id: bool,
    pub file_id: u64,
    pub max_level_ts: Timestamp,
    pub add_files: Vec<CompactMeta>,
    pub del_files: Vec<CompactMeta>,

    pub del_tsf: bool,
    pub add_tsf: bool,
    pub tsf_id: TseriesFamilyId,
    pub tsf_name: String,
}

impl Default for VersionEdit {
    fn default() -> Self {
        VersionEdit::new()
    }
}

impl VersionEdit {
    pub fn new() -> Self {
        Self {
            seq_no: 0,
            file_id: 0,
            add_files: vec![],
            del_files: vec![],
            del_tsf: false,
            add_tsf: false,
            tsf_id: 0,
            tsf_name: String::from(""),
            has_seq_no: false,
            has_file_id: false,
            max_level_ts: i64::MIN,
        }
    }

    pub fn encode(&self) -> Result<Vec<u8>> {
        bincode::serialize(self).map_err(|e| Error::Encode { source: (e) })
    }
    pub fn decode(buf: &[u8]) -> Result<Self> {
        bincode::deserialize(buf).map_err(|e| Error::Decode { source: (e) })
    }

    pub fn add_file(&mut self, compact_meta: CompactMeta, max_level_ts: i64) {
        self.has_seq_no = true;
        self.seq_no = compact_meta.high_seq;
        self.has_file_id = true;
        self.file_id = compact_meta.file_id;
        self.max_level_ts = max_level_ts;
        self.tsf_id = compact_meta.tsf_id;
        self.add_files.push(compact_meta);
    }

    pub fn del_file(&mut self, level: LevelId, file_id: u64, is_delta: bool) {
        self.del_files.push(CompactMeta {
            file_id,
            level,
            is_delta,
            ..Default::default()
        });
    }

    pub fn add_tsfamily(&mut self, tsf_id: u32, tsf_name: String) {
        self.add_tsf = true;
        self.tsf_name = tsf_name;
        self.tsf_id = tsf_id;
    }

    pub fn del_tsfamily(&mut self, tsf_id: u32) {
        self.del_tsf = true;
        self.tsf_id = tsf_id;
    }

    pub fn set_log_seq(&mut self, file_id: u64) {
        self.file_id = file_id;
    }
    pub fn set_tsf_id(&mut self, tsf_id: u32) {
        self.tsf_id = tsf_id;
    }
}

impl Display for VersionEdit {
    fn fmt(&self, f: &mut std::fmt::Formatter<'_>) -> std::fmt::Result {
        write!(f, "seq_no: {}, file_id: {}, add_files: {}, del_files: {}, del_tsf: {}, add_tsf: {}, tsf_id: {}, tsf_name: {}, has_seq_no: {}, has_file_id: {}, max_level_ts: {}",
               self.seq_no, self.file_id, self.add_files.len(), self.del_files.len(), self.del_tsf, self.add_tsf, self.tsf_id, self.tsf_name, self.has_seq_no, self.has_file_id, self.max_level_ts)
    }
}

pub struct Summary {
    file_no: u64,
    version_set: Arc<RwLock<VersionSet>>,
    ctx: Arc<GlobalContext>,
    writer: Writer,
    opt: Arc<Options>,
}

impl Summary {
    // create a new summary file
    pub async fn new(
        opt: Arc<Options>,
        flush_task_sender: UnboundedSender<FlushReq>,
    ) -> Result<Self> {
        let db = VersionEdit::new();
        let path = file_utils::make_summary_file(opt.storage.summary_dir(), 0);
        let mut w = Writer::open(path, RecordDataType::Summary).await.unwrap();
        let buf = db.encode()?;
        let _ = w
            .write_record(
                RecordDataVersion::V1.into(),
                RecordDataType::Summary.into(),
                &[&buf],
            )
            .await?;
        w.sync().await?;

        Ok(Self {
            file_no: 0,
            version_set: Arc::new(RwLock::new(VersionSet::new(
                opt.clone(),
                HashMap::new(),
                flush_task_sender,
            )?)),
            ctx: Arc::new(GlobalContext::default()),
            writer: w,
            opt,
        })
    }

    pub async fn recover(
        opt: Arc<Options>,
        flush_task_sender: UnboundedSender<FlushReq>,
    ) -> Result<Self> {
        let summary_path = opt.storage.summary_dir();
        let path = file_utils::make_summary_file(&summary_path, 0);
        let writer = Writer::open(path, RecordDataType::Summary).await.unwrap();
        let ctx = Arc::new(GlobalContext::default());
<<<<<<< HEAD
        let rd = Box::new(
            Reader::open(&file_utils::make_summary_file(&summary_path, 0))
                .await
                .unwrap(),
        );
=======
        let rd = Box::new(Reader::new(file_utils::make_summary_file(&summary_path, 0)).unwrap());
>>>>>>> 7a4842a9
        let vs = Self::recover_version(rd, &ctx, opt.clone(), flush_task_sender).await?;

        Ok(Self {
            file_no: 0,
            version_set: Arc::new(RwLock::new(vs)),
            ctx,
            writer,
            opt,
        })
    }

    // recover from summary file
    pub async fn recover_version(
        mut reader: Box<Reader>,
        ctx: &GlobalContext,
        opt: Arc<Options>,
        flush_task_sender: UnboundedSender<FlushReq>,
    ) -> Result<VersionSet> {
        let mut edits: HashMap<TseriesFamilyId, Vec<VersionEdit>> = HashMap::default();
        let mut databases: HashMap<TseriesFamilyId, String> = HashMap::default();

        let mut tsf_id = 0;
        loop {
            let res = reader.read_record().await;
            match res {
                Ok(result) => {
                    let ed = VersionEdit::decode(&result.data)?;
                    if ed.add_tsf {
                        tsf_id = max(ed.tsf_id, tsf_id);
                        edits.insert(ed.tsf_id, vec![]);
                        databases.insert(ed.tsf_id, ed.tsf_name.clone());
                    } else if ed.del_tsf {
                        edits.remove(&ed.tsf_id);
                        databases.remove(&ed.tsf_id);
                    } else if let Some(data) = edits.get_mut(&ed.tsf_id) {
                        data.push(ed);
                    }
                }
                Err(Error::Eof) => break,
                Err(e) => {
                    println!("Error reading record: {:?}", e);
                    break;
                }
            }
        }
        ctx.set_tsfamily_id(tsf_id);

        let mut versions = HashMap::new();
        let mut has_seq_no = false;
        let mut seq_no = 0_u64;
        let mut has_file_id = false;
        let mut file_id = 0_u64;
        for (id, eds) in edits {
            let database = databases.get(&id).unwrap().to_owned();
            // let cf_opts = cf_options.remove(cf_name).unwrap_or_default();

            let mut files: HashMap<u64, CompactMeta> = HashMap::new();
            let mut max_log = 0;
            let mut max_level_ts = i64::MIN;
            for e in eds {
                if e.has_seq_no {
                    has_seq_no = true;
                    seq_no = e.seq_no;
                }
                if e.has_file_id {
                    has_file_id = true;
                    file_id = e.file_id;
                }
                max_log = std::cmp::max(max_log, e.seq_no);
                max_level_ts = std::cmp::max(max_level_ts, e.max_level_ts);
                for m in e.del_files {
                    files.remove(&m.file_id);
                }
                for m in e.add_files {
                    files.insert(m.file_id, m);
                }
            }
            let mut levels = LevelInfo::init_levels(database.clone(), opt.storage.clone());
            // according files map to recover levels_info;
            for (fd, meta) in files {
                levels[meta.level as usize].push_compact_meta(&meta);
            }
            let ver = Version::new(
                id,
                database,
                opt.storage.clone(),
                max_log,
                levels,
                max_level_ts,
            );
            versions.insert(id, Arc::new(ver));
        }

        if has_seq_no {
            ctx.set_last_seq(seq_no + 1);
        }
        if has_file_id {
            ctx.set_file_id(file_id + 1);
        }

        let vs = VersionSet::new(opt.clone(), versions, flush_task_sender)?;
        Ok(vs)
    }

    /// Applies version edit to summary file, and generates new version for TseriesFamily.
    pub async fn apply_version_edit(&mut self, eds: Vec<VersionEdit>) -> Result<()> {
        self.write_summary(eds).await?;
        self.roll_summary_file().await?;
        Ok(())
    }

    async fn write_summary(&mut self, eds: Vec<VersionEdit>) -> Result<()> {
        let mut tsf_version_edits: HashMap<TseriesFamilyId, Vec<VersionEdit>> = HashMap::new();
        let mut tsf_min_seq: HashMap<TseriesFamilyId, u64> = HashMap::new();
        for edit in eds.into_iter() {
            let buf = edit.encode()?;
            let _ = self
                .writer
                .write_record(
                    RecordDataVersion::V1.into(),
                    RecordDataType::Summary.into(),
                    &[&buf],
                )
                .await?;
            self.writer.sync().await?;

            tsf_version_edits
                .entry(edit.tsf_id)
                .or_default()
                .push(edit.clone());
            if edit.has_seq_no {
                tsf_min_seq.insert(edit.tsf_id, edit.seq_no);
            }
        }
        let version_set = self.version_set.write();
        for (tsf_id, version_edits) in tsf_version_edits {
            let min_seq = tsf_min_seq.get(&tsf_id);
            if let Some(tsf) = version_set.get_tsfamily_by_tf_id(tsf_id) {
                let new_version = tsf
                    .read()
                    .version()
                    .copy_apply_version_edits(version_edits, min_seq.copied());
                tsf.write().new_version(new_version);
            }
        }

        Ok(())
    }

    async fn roll_summary_file(&mut self) -> Result<()> {
        if self.writer.file_size() >= self.opt.storage.max_summary_size {
            let mut edits = vec![];
            let mut files = vec![];
            {
                let vs = self.version_set.read();
                let dbs = vs.get_all_db();
                for (name, db) in dbs {
                    let (mut tsf, mut tmp_files) = db.read().version_edit(self.ctx.last_seq());
                    edits.append(&mut tsf);
                    files.append(&mut tmp_files);
                }

                edits.append(&mut files);
            }

            let new_path = &file_utils::make_summary_file_tmp(self.opt.storage.summary_dir());
            let old_path = &self.writer.path().clone();
            if try_exists(new_path) {
                match remove_file(new_path) {
                    Ok(_) => (),
                    Err(e) => {
                        error!("failed remove file {:?}, in case {:?}", new_path, e);
                    }
                };
            }
            self.writer = Writer::open(new_path, RecordDataType::Summary)
                .await
                .unwrap();
            self.write_summary(edits).await?;
            match rename(new_path, old_path) {
                Ok(_) => (),
                Err(e) => {
                    error!(
                        "failed remove old file {:?}, and create new file {:?},in case {:?}",
                        old_path, new_path, e
                    );
                }
            };
            self.writer = Writer::open(old_path, RecordDataType::Summary)
                .await
                .unwrap();
        }
        Ok(())
    }

    pub fn version_set(&self) -> Arc<RwLock<VersionSet>> {
        self.version_set.clone()
    }

    pub fn global_context(&self) -> Arc<GlobalContext> {
        self.ctx.clone()
    }
}

pub async fn print_summary_statistics(path: impl AsRef<Path>) {
    let mut reader = Reader::open(&path).await.unwrap();
    println!("============================================================");
    let mut i = 0_usize;
    loop {
        match reader.read_record().await {
            Ok(record) => {
                let ve = VersionEdit::decode(&record.data).unwrap();
                println!("VersionEdit #{}", i);
                println!("------------------------------------------------------------");
                i += 1;
                if ve.add_tsf {
                    println!("  Add ts_family: {}", ve.tsf_id);
                    println!("------------------------------------------------------------");
                }
                if ve.del_tsf {
                    println!("  Delete ts_family: {}", ve.tsf_id);
                    println!("------------------------------------------------------------");
                }
                if ve.has_seq_no {
                    println!("  Presist sequence: {}", ve.seq_no);
                    println!("------------------------------------------------------------");
                }
                if ve.has_file_id {
                    if ve.add_files.is_empty() && ve.del_files.is_empty() {
                        println!("  Add file: None. Delete file: None.");
                    }
                    if !ve.add_files.is_empty() {
                        let mut buffer = String::new();
                        ve.add_files.iter().for_each(|f| {
                            buffer.push_str(
                                format!("{} (level: {}, {} B), ", f.file_id, f.level, f.file_size)
                                    .as_str(),
                            )
                        });
                        if !buffer.is_empty() {
                            buffer.truncate(buffer.len() - 2);
                        }
                        println!("  Add file:[ {} ]", buffer);
                    }
                    if !ve.del_files.is_empty() {
                        let mut buffer = String::new();
                        ve.del_files.iter().for_each(|f| {
                            buffer
                                .push_str(format!("{} (level: {}), ", f.file_id, f.level).as_str())
                        });
                        if !buffer.is_empty() {
                            buffer.truncate(buffer.len() - 2);
                        }
                        println!("  Delete file:[ {} ]", buffer);
                    }
                }
            }
            Err(err) => match err {
                Error::Eof => break,
                _ => panic!("Errors when read summary file: {}", err),
            },
        }
        println!("============================================================");
    }
}

pub struct SummaryProcessor {
    summary: Box<Summary>,
    cbs: Vec<Sender<Result<()>>>,
    edits: Vec<VersionEdit>,
}

impl SummaryProcessor {
    pub fn new(summary: Box<Summary>) -> Self {
        Self {
            summary,
            cbs: vec![],
            edits: vec![],
        }
    }

    pub fn batch(&mut self, mut task: SummaryTask) -> bool {
        let mut need_apply = self.edits.len() > MAX_BATCH_SIZE;
        if task.edits.len() == 1 && (task.edits[0].del_tsf || task.edits[0].add_tsf) {
            need_apply = true;
        }
        self.edits.append(&mut task.edits);
        self.cbs.push(task.cb);
        need_apply
    }

    pub async fn apply(&mut self) {
        let edits = std::mem::take(&mut self.edits);
        match self.summary.apply_version_edit(edits).await {
            Ok(()) => {
                for cb in self.cbs.drain(..) {
                    let _ = cb.send(Ok(()));
                }
            }
            Err(e) => {
                for cb in self.cbs.drain(..) {
                    let _ = cb.send(Err(Error::ErrApplyEdit));
                }
            }
        }
    }

    pub fn summary(&self) -> &Summary {
        &self.summary
    }
}

#[derive(Debug)]
pub struct SummaryTask {
    pub edits: Vec<VersionEdit>,
    pub cb: Sender<Result<()>>,
}

#[derive(Clone)]
pub struct SummaryScheduler {
    sender: UnboundedSender<SummaryTask>,
}

impl SummaryScheduler {
    pub fn new(sender: UnboundedSender<SummaryTask>) -> Self {
        Self { sender }
    }
}

#[cfg(test)]
mod test {
    use std::fs;
    use std::sync::Arc;

    use snafu::ResultExt;
    use tokio::sync::mpsc;
    use tokio::sync::mpsc::UnboundedSender;
    use trace::debug;

    use config::get_config;
    use models::schema::DatabaseSchema;

    use crate::file_system::file_manager;
    use crate::tseries_family::LevelInfo;
    use crate::{
        error,
        kv_option::{Options, StorageOptions},
        summary::{CompactMeta, Summary, VersionEdit},
    };

    #[tokio::test]
    async fn test_summary() {
        let base_dir = "/tmp/test/summary/1".to_string();
        let mut config = get_config("../config/config.toml");
        config.storage.path = base_dir.clone();
        let opt = Arc::new(Options::from(&config));

        let _ = fs::remove_dir_all(&base_dir);
        println!("Running test: test_summary_recover");
        test_summary_recover(opt.clone()).await;

        let _ = fs::remove_dir_all(&base_dir);
        println!("Running test: test_tsf_num_recover");
        test_tsf_num_recover(opt.clone()).await;

        println!("Running test: test_version_edit");
        test_version_edit();

        let _ = fs::remove_dir_all(&base_dir);
        println!("Running test: test_recover_summary_with_roll_0");
        test_recover_summary_with_roll_0(opt.clone()).await;

        let _ = fs::remove_dir_all(&base_dir);
        println!("Running test: test_recover_summary_with_roll_1");
        test_recover_summary_with_roll_1(opt).await;
    }

    async fn test_summary_recover(opt: Arc<Options>) {
        let (flush_task_sender, _) = mpsc::unbounded_channel();
        let summary_dir = opt.storage.summary_dir();
        if !file_manager::try_exists(&summary_dir) {
            std::fs::create_dir_all(&summary_dir).unwrap();
        }
        let mut summary = Summary::new(opt.clone(), flush_task_sender.clone())
            .await
            .unwrap();
        let mut edit = VersionEdit::new();
        edit.add_tsfamily(100, "hello".to_string());
        summary.apply_version_edit(vec![edit]).await.unwrap();
        let summary = Summary::recover(opt.clone(), flush_task_sender.clone())
            .await
            .unwrap();
    }

    async fn test_tsf_num_recover(opt: Arc<Options>) {
        let (flush_task_sender, _) = mpsc::unbounded_channel();
        let summary_dir = opt.storage.summary_dir();
        if !file_manager::try_exists(&summary_dir) {
            std::fs::create_dir_all(&summary_dir).unwrap();
        }
        let mut summary = Summary::new(opt.clone(), flush_task_sender.clone())
            .await
            .unwrap();

        let mut edit = VersionEdit::new();
        edit.add_tsfamily(100, "hello".to_string());
        summary.apply_version_edit(vec![edit]).await.unwrap();
        let mut summary = Summary::recover(opt.clone(), flush_task_sender.clone())
            .await
            .unwrap();
        assert_eq!(summary.version_set.read().tsf_num(), 1);
        assert_eq!(summary.ctx.tsfamily_id(), 100);

        let mut edit = VersionEdit::new();
        edit.del_tsfamily(100);
        summary.apply_version_edit(vec![edit]).await.unwrap();
        let summary = Summary::recover(opt.clone(), flush_task_sender.clone())
            .await
            .unwrap();
        assert_eq!(summary.version_set.read().tsf_num(), 0);
    }

    fn test_version_edit() {
        let compact = CompactMeta {
            file_id: 100,
            ..Default::default()
        };
        let add_list = vec![compact];
        let compact2 = CompactMeta {
            file_id: 101,
            ..Default::default()
        };
        let del_list = vec![compact2];
        let ve = VersionEdit::new();
        let buf = ve.encode().unwrap();
        let ve2 = VersionEdit::decode(&buf).unwrap();
        assert_eq!(ve2, ve);
    }

    // tips : we can use a small max_summary_size
    async fn test_recover_summary_with_roll_0(opt: Arc<Options>) {
        let (flush_task_sender, _) = mpsc::unbounded_channel();
        let database = "test".to_string();
        let summary_dir = opt.storage.summary_dir();
        if !file_manager::try_exists(&summary_dir) {
            std::fs::create_dir_all(&summary_dir).unwrap();
        }
        let mut summary = Summary::new(opt.clone(), flush_task_sender.clone())
            .await
            .unwrap();

        let (summary_task_sender, _) = mpsc::unbounded_channel();
        let (flush_task_sender, _) = mpsc::unbounded_channel();
        let mut edits = vec![];
        let db = summary
            .version_set
            .write()
            .create_db(DatabaseSchema::new(&database))
            .unwrap();
        for i in 0..40 {
            db.write()
                .add_tsfamily(i, 0, summary_task_sender.clone(), flush_task_sender.clone());
            let mut edit = VersionEdit::new();
            edit.add_tsfamily(i, database.clone());
            edits.push(edit.clone());
        }

        for _ in 0..100 {
            for i in 0..20 {
                db.write().del_tsfamily(i, summary_task_sender.clone());
                let mut edit = VersionEdit::new();
                edit.del_tsfamily(i);
                edits.push(edit.clone());
            }
        }
        summary.apply_version_edit(edits).await.unwrap();

        let summary = Summary::recover(opt.clone(), flush_task_sender.clone())
            .await
            .unwrap();

        assert_eq!(summary.version_set.read().tsf_num(), 20);
    }

    async fn test_recover_summary_with_roll_1(opt: Arc<Options>) {
        let (flush_task_sender, _) = mpsc::unbounded_channel();
        let database = "test".to_string();
        let summary_dir = opt.storage.summary_dir();
        if !file_manager::try_exists(&summary_dir) {
            std::fs::create_dir_all(&summary_dir).unwrap();
        }
        let mut summary = Summary::new(opt.clone(), flush_task_sender.clone())
            .await
            .unwrap();

        let (summary_task_sender, _) = mpsc::unbounded_channel();
        let (flush_task_sender, _) = mpsc::unbounded_channel();
        let db = summary
            .version_set
            .write()
            .create_db(DatabaseSchema::new(&database))
            .unwrap();
        db.write().add_tsfamily(
            10,
            0,
            summary_task_sender.clone(),
            flush_task_sender.clone(),
        );

        let mut edits = vec![];
        let mut edit = VersionEdit::new();
        edit.add_tsfamily(10, "hello".to_string());
        edits.push(edit);

        for _ in 0..100 {
            db.write().del_tsfamily(0, summary_task_sender.clone());
            let mut edit = VersionEdit::new();
            edit.del_tsfamily(0);
            edits.push(edit);
        }

        {
            let vs = summary.version_set.write();
            let tsf = vs.get_tsfamily_by_tf_id(10).unwrap();
            let mut version = tsf
                .read()
                .version()
                .copy_apply_version_edits(edits.clone(), None);

            summary.ctx.set_last_seq(1);
            let mut edit = VersionEdit::new();
            let meta = CompactMeta {
                file_id: 15,
                is_delta: false,
                file_size: 100,
                level: 1,
                min_ts: 1,
                max_ts: 1,
                tsf_id: 10,
                high_seq: 1,
                ..Default::default()
            };
            version.levels_info[1].push_compact_meta(&meta);
            tsf.write().new_version(version);
            edit.add_file(meta, 1);
            edits.push(edit);
        }

        summary.apply_version_edit(edits).await.unwrap();

        let summary = Summary::recover(opt.clone(), flush_task_sender.clone())
            .await
            .unwrap();

        let vs = summary.version_set.read();
        let tsf = vs.get_tsfamily_by_tf_id(10).unwrap();
        assert_eq!(tsf.read().version().last_seq, 1);
        assert_eq!(tsf.read().version().levels_info[1].tsf_id, 10);
        assert!(!tsf.read().version().levels_info[1].files[0].is_delta());
        assert_eq!(tsf.read().version().levels_info[1].files[0].file_id(), 15);
        assert_eq!(tsf.read().version().levels_info[1].files[0].size(), 100);
        assert_eq!(summary.ctx.file_id(), 16);
    }
}<|MERGE_RESOLUTION|>--- conflicted
+++ resolved
@@ -240,15 +240,11 @@
         let path = file_utils::make_summary_file(&summary_path, 0);
         let writer = Writer::open(path, RecordDataType::Summary).await.unwrap();
         let ctx = Arc::new(GlobalContext::default());
-<<<<<<< HEAD
         let rd = Box::new(
             Reader::open(&file_utils::make_summary_file(&summary_path, 0))
                 .await
                 .unwrap(),
         );
-=======
-        let rd = Box::new(Reader::new(file_utils::make_summary_file(&summary_path, 0)).unwrap());
->>>>>>> 7a4842a9
         let vs = Self::recover_version(rd, &ctx, opt.clone(), flush_task_sender).await?;
 
         Ok(Self {
