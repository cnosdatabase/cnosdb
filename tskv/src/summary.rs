--- conflicted
+++ resolved
@@ -928,15 +928,9 @@
         // Create database, add some vnodes then delete some vnodes.
         test_helper.runtime.block_on(async {
             for i in 0..20 {
-<<<<<<< HEAD
-                db.write()
-                    .await
-                    .create_tsfamily(i, ctx.clone())
-=======
                 test_helper
                     .tskv
                     .open_tsfamily(tenant, database, i)
->>>>>>> 47edac16
                     .await
                     .expect("add tsfamily successfully");
             }
@@ -988,32 +982,7 @@
                 .tskv
                 .open_tsfamily(tenant, database, VNODE_ID)
                 .await
-<<<<<<< HEAD
-                .unwrap();
-            db.write()
-                .await
-                .create_tsfamily(VNODE_ID, ctx)
-                .await
-                .expect("add vnode failed");
-            let mut edits = vec![VersionEdit::new_add_vnode(
-                VNODE_ID,
-                owned_database.to_string(),
-                0,
-            )];
-            for _ in 0..10 {
-                db.write()
-                    .await
-                    .del_tsfamily(0, summary_task_sender.clone())
-                    .await;
-                let edit = VersionEdit::new_del_vnode(0);
-                edits.push(edit);
-            }
-
-            edits
-        });
-=======
                 .expect("add tsfamily successfully");
->>>>>>> 47edac16
 
             // Go to the next version.
             let mut version = vnode
