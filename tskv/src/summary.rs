--- conflicted
+++ resolved
@@ -147,38 +147,6 @@
     }
 }
 
-<<<<<<< HEAD
-=======
-pub struct CompactMetaBuilder {
-    pub ts_family_id: TseriesFamilyId,
-}
-
-impl CompactMetaBuilder {
-    pub fn new(ts_family_id: TseriesFamilyId) -> Self {
-        Self { ts_family_id }
-    }
-
-    pub fn build(
-        &self,
-        file_id: ColumnFileId,
-        file_size: u64,
-        level: LevelId,
-        min_ts: Timestamp,
-        max_ts: Timestamp,
-    ) -> CompactMeta {
-        CompactMeta {
-            file_id,
-            file_size,
-            tsf_id: self.ts_family_id,
-            level,
-            min_ts,
-            max_ts,
-            is_delta: level == 0,
-        }
-    }
-}
-
->>>>>>> 38cd1054
 #[derive(Serialize, Deserialize, PartialEq, Eq, Debug, Clone)]
 pub struct VersionEdit {
     pub seq_no: u64,
