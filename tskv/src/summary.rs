use std::fs::{remove_file, rename};
use std::path::Path;
use std::{borrow::Borrow, collections::HashMap, sync::Arc};

use futures::TryFutureExt;
use libc::write;
use parking_lot::{Mutex, RwLock};
use serde::{Deserialize, Serialize};
use tokio::sync::{mpsc::UnboundedSender, oneshot::Sender};

use crate::Options;
use crate::{
    context::GlobalContext,
    error::{Error, Result},
    file_utils,
    kv_option::{DBOptions, TseriesFamDesc, TseriesFamOpt},
    record_file::{Reader, Writer},
    tseries_family::{ColumnFile, LevelInfo, Version},
    version_set::VersionSet,
    LevelId, TseriesFamilyId,
};

const MAX_BATCH_SIZE: usize = 64;
#[derive(Serialize, Deserialize, PartialEq, Debug, Clone)]
pub struct CompactMeta {
    pub file_id: u64,
    pub file_size: u64,
    pub tsf_id: u32,
    pub level: u32,
    pub min_ts: i64,
    pub max_ts: i64,
    pub high_seq: u64,
    pub low_seq: u64,
    pub is_delta: bool,
}

impl Default for CompactMeta {
    fn default() -> Self {
        Self {
            file_id: 0,
            file_size: 0,
            tsf_id: 0,
            level: 0,
            min_ts: i64::MAX,
            max_ts: i64::MIN,
            high_seq: u64::MIN,
            low_seq: u64::MIN,
            is_delta: false,
        }
    }
}

/// There are serial fields set with default value:
/// - tsf_id
/// - high_seq
/// - low_seq
impl From<&ColumnFile> for CompactMeta {
    fn from(file: &ColumnFile) -> Self {
        Self {
            file_id: file.file_id(),
            file_size: file.size(),
            level: file.level(),
            min_ts: file.time_range().min_ts,
            max_ts: file.time_range().max_ts,
            is_delta: file.is_delta(),
            ..Default::default()
        }
    }
}

#[derive(Serialize, Deserialize, PartialEq, Debug, Clone)]
pub struct VersionEdit {
    pub level: u32,

    pub has_seq_no: bool,
    pub seq_no: u64,
    pub has_file_id: bool,
    pub file_id: u64,
    pub max_level_ts: i64,
    pub add_files: Vec<CompactMeta>,
    pub del_files: Vec<CompactMeta>,

    pub del_tsf: bool,
    pub add_tsf: bool,
    pub tsf_id: u32,
    pub tsf_name: String,
}

impl Default for VersionEdit {
    fn default() -> Self {
        VersionEdit::new()
    }
}

impl VersionEdit {
    pub fn new() -> Self {
        Self {
            level: 0,
            seq_no: 0,
            file_id: 0,
            add_files: vec![],
            del_files: vec![],
            del_tsf: false,
            add_tsf: false,
            tsf_id: 0,
            tsf_name: String::from(""),
            has_seq_no: false,
            has_file_id: false,
            max_level_ts: i64::MIN,
        }
    }

    pub fn encode(&self) -> Result<Vec<u8>> {
        bincode::serialize(self).map_err(|e| Error::Encode { source: (e) })
    }
    pub fn decode(buf: &[u8]) -> Result<Self> {
        bincode::deserialize(buf).map_err(|e| Error::Decode { source: (e) })
    }

    pub fn add_file(&mut self, compact_meta: CompactMeta, max_level_ts: i64) {
        self.level = compact_meta.level;
        self.has_seq_no = true;
        self.seq_no = compact_meta.high_seq;
        self.has_file_id = true;
        self.file_id = compact_meta.file_id;
        self.max_level_ts = max_level_ts;
        self.tsf_id = compact_meta.tsf_id;
        self.add_files.push(compact_meta);
    }

    pub fn del_file(&mut self, level: LevelId, file_id: u64, is_delta: bool) {
        self.del_files.push(CompactMeta {
            file_id,
            level,
            is_delta,
            ..Default::default()
        });
    }

    pub fn add_tsfamily(&mut self, tsf_id: u32, tsf_name: String) {
        self.add_tsf = true;
        self.tsf_name = tsf_name;
        self.tsf_id = tsf_id;
    }

    pub fn del_tsfamily(&mut self, tsf_if: u32) {
        self.del_tsf = true;
        self.tsf_id = tsf_if;
    }

    pub fn set_log_seq(&mut self, file_id: u64) {
        self.file_id = file_id;
    }
    pub fn set_tsf_id(&mut self, tsf_id: u32) {
        self.tsf_id = tsf_id;
    }
}

use crate::file_manager::try_exists;
use config::get_config;
use num_enum::{IntoPrimitive, TryFromPrimitive};
use trace::{debug, info};
use tracing::log::error;

#[derive(Debug, Eq, PartialEq, IntoPrimitive, TryFromPrimitive)]
#[repr(u8)]
enum EditType {
    SummaryEdit, // 0
}

pub struct Summary {
    file_no: u64,
    version_set: Arc<RwLock<VersionSet>>,
    ctx: Arc<GlobalContext>,
    writer: Writer,
    db_opt: Arc<DBOptions>,
}

impl Summary {
    // create a new summary file
    pub async fn new(
        db_opt: Arc<DBOptions>,
        ts_family_num: u32,
        ts_family_opt: Arc<TseriesFamOpt>,
    ) -> Result<Self> {
        let db = VersionEdit::new();
        let mut w = Writer::new(&file_utils::make_summary_file(&db_opt.db_path, 0)).unwrap();
        let buf = db.encode()?;
        let _ = w
            .write_record(1, EditType::SummaryEdit.into(), &buf)
            .map_err(|e| Error::LogRecordErr { source: (e) })
            .await?;
        w.hard_sync()
            .map_err(|e| Error::LogRecordErr { source: e })
            .await?;
        Self::recover(db_opt, ts_family_num, ts_family_opt).await
    }

    pub async fn recover(
        db_opt: Arc<DBOptions>,
        ts_family_num: u32,
        ts_family_opt: Arc<TseriesFamOpt>,
    ) -> Result<Self> {
        let writer = Writer::new(&file_utils::make_summary_file(&db_opt.db_path, 0)).unwrap();
        let ctx = Arc::new(GlobalContext::default());
        let rd = Box::new(Reader::new(&file_utils::make_summary_file(&db_opt.db_path, 0)).unwrap());
        let vs = Self::recover_version(rd, &ctx, ts_family_num, ts_family_opt).await?;

        Ok(Self {
            file_no: 0,
            version_set: Arc::new(RwLock::new(vs)),
            ctx,
            writer,
            db_opt: db_opt.clone(),
        })
    }

    // recover from summary file
    pub async fn recover_version(
        mut rd: Box<Reader>,
        ctx: &GlobalContext,
        ts_family_num: u32,
        ts_family_opt: Arc<TseriesFamOpt>,
    ) -> Result<VersionSet> {
        let mut tf_cfg = vec![];
        let mut edits: HashMap<u32, Vec<VersionEdit>> = HashMap::default();
        let mut tf_names: HashMap<u32, String> = HashMap::default();
        for i in 0..ts_family_num {
            edits.insert(i, vec![]);
            let name = format!("default{}", i);
            tf_names.insert(i, name.clone());
            tf_cfg.push(Arc::new(TseriesFamDesc {
                name,
                tsf_opt: ts_family_opt.clone(),
            }));
        }
        ctx.set_max_tsf_idy(ts_family_num - 1);
        loop {
            let res = rd
                .read_record()
                .await
                .map_err(|e| Error::LogRecordErr { source: (e) });
            match res {
                Ok(result) => {
                    let ed = VersionEdit::decode(&result.data)?;
                    if ed.add_tsf {
                        ctx.set_max_tsf_idy(ed.tsf_id);
                        edits.insert(ed.tsf_id, vec![]);
                        tf_names.insert(ed.tsf_id, ed.tsf_name.clone());
                        tf_cfg.push(Arc::new(TseriesFamDesc {
                            name: ed.tsf_name,
                            tsf_opt: ts_family_opt.clone(),
                        }));
                    } else if ed.del_tsf {
                        edits.remove(&ed.tsf_id);
                        tf_names.remove(&ed.tsf_id);
                    } else if let Some(data) = edits.get_mut(&ed.tsf_id) {
                        data.push(ed);
                    }
                }
                Err(_) => break,
            }
        }

        let mut versions = HashMap::new();
        for (id, eds) in edits {
            let tsf_name = tf_names.get(&id).unwrap().to_owned();
            // let cf_opts = cf_options.remove(cf_name).unwrap_or_default();

            let mut files: HashMap<u64, CompactMeta> = HashMap::new();
            let mut max_log = 0;
            let mut max_level_ts = i64::MIN;
            for e in eds {
                if e.has_seq_no {
                    ctx.set_last_seq(e.seq_no);
                }
                if e.has_file_id {
                    ctx.set_file_id(e.file_id);
                }
                max_log = std::cmp::max(max_log, e.seq_no);
                max_level_ts = std::cmp::max(max_level_ts, e.max_level_ts);
                for m in e.del_files {
                    files.remove(&m.file_id);
                }
                for m in e.add_files {
                    files.insert(m.file_id, m);
                }
            }
            let mut levels = LevelInfo::init_levels(ts_family_opt.clone());
            // according files map to recover levels_info;
            for (fd, meta) in files {
                levels[meta.level as usize].push_compact_meta(&meta);
            }
            let ver = Version::new(
                id,
                tsf_name,
                ts_family_opt.clone(),
                max_log,
                levels,
                max_level_ts,
            );
            versions.insert(id, Arc::new(ver));
        }
        let vs = VersionSet::new(ts_family_opt.clone(), versions);
        Ok(vs)
    }

    /// Applies version edit to summary file, and generates new version for TseriesFamily.
    pub async fn apply_version_edit(&mut self, eds: Vec<VersionEdit>) -> Result<()> {
        self.write_summary(eds).await?;
        self.roll_summary_file().await?;
        Ok(())
    }

    async fn write_summary(&mut self, eds: Vec<VersionEdit>) -> Result<()> {
        let mut tsf_version_edits: HashMap<TseriesFamilyId, Vec<VersionEdit>> = HashMap::new();
        let mut tsf_min_seq: HashMap<TseriesFamilyId, u64> = HashMap::new();
        for edit in eds.into_iter() {
            let buf = edit.encode()?;
            let _ = self
                .writer
                .write_record(1, EditType::SummaryEdit.into(), &buf)
                .map_err(|e| Error::LogRecordErr { source: (e) })
                .await?;
            self.writer
                .hard_sync()
                .map_err(|e| Error::LogRecordErr { source: e })
                .await?;

            tsf_version_edits
                .entry(edit.tsf_id)
                .or_insert(Vec::new())
                .push(edit.clone());
            if edit.has_seq_no {
                tsf_min_seq.insert(edit.tsf_id, edit.seq_no);
            }
        }
        let version_set = self.version_set.write();
        for (tsf_id, version_edits) in tsf_version_edits {
            let min_seq = tsf_min_seq.get(&tsf_id);
            if let Some(tsf) = version_set.get_tsfamily_by_tf_id(tsf_id) {
                let new_version = tsf
                    .read()
                    .version()
                    .copy_apply_version_edits(version_edits.as_slice(), min_seq.copied());
                tsf.write().new_version(new_version);
            }
        }

        Ok(())
    }

    async fn roll_summary_file(&mut self) -> Result<()> {
        if self.writer.file_size() >= self.db_opt.max_summary_size {
            let mut edits = vec![];
            let mut files = vec![];
            {
                let vs = self.version_set.read();
                let dbs = vs.get_all_db();
                for (name, db) in dbs {
                    let (mut tsf, mut tmp_files) = db.read().version_edit(self.ctx.last_seq());
                    edits.append(&mut tsf);
                    files.append(&mut tmp_files);
                }

                edits.append(&mut files);
            }

            let new_path = &file_utils::make_summary_file_tmp(self.db_opt.db_path.clone());
            let old_path = &self.writer.path().clone();
            if try_exists(new_path) {
                match remove_file(new_path) {
                    Ok(_) => (),
                    Err(e) => {
                        error!("failed remove file {:?}, in case {:?}", new_path, e);
                    }
                };
            }
            self.writer = Writer::new(new_path).unwrap();
            self.write_summary(edits).await?;
            match rename(new_path, old_path) {
                Ok(_) => (),
                Err(e) => {
                    error!(
                        "failed remove old file {:?}, and create new file {:?},in case {:?}",
                        old_path, new_path, e
                    );
                }
            };
            self.writer = Writer::new(old_path).unwrap();
        }
        Ok(())
    }

    pub fn version_set(&self) -> Arc<RwLock<VersionSet>> {
        self.version_set.clone()
    }

    pub fn global_context(&self) -> Arc<GlobalContext> {
        self.ctx.clone()
    }
}

pub struct SummaryProcessor {
    summary: Box<Summary>,
    cbs: Vec<Sender<Result<()>>>,
    edits: Vec<VersionEdit>,
}

impl SummaryProcessor {
    pub fn new(summary: Box<Summary>) -> Self {
        Self {
            summary,
            cbs: vec![],
            edits: vec![],
        }
    }

    pub fn batch(&mut self, mut task: SummaryTask) -> bool {
        let mut need_apply = self.edits.len() > MAX_BATCH_SIZE;
        if task.edits.len() == 1 && (task.edits[0].del_tsf || task.edits[0].add_tsf) {
            need_apply = true;
        }
        self.edits.append(&mut task.edits);
        self.cbs.push(task.cb);
        need_apply
    }

    pub async fn apply(&mut self) {
        let edits = std::mem::take(&mut self.edits);
        match self.summary.apply_version_edit(edits).await {
            Ok(()) => {
                for cb in self.cbs.drain(..) {
                    let _ = cb.send(Ok(()));
                }
            }
            Err(e) => {
                for cb in self.cbs.drain(..) {
                    let _ = cb.send(Err(Error::ErrApplyEdit));
                }
            }
        }
    }

    pub fn summary(&self) -> &Summary {
        &self.summary
    }
}

#[derive(Debug)]
pub struct SummaryTask {
    pub edits: Vec<VersionEdit>,
    pub cb: Sender<Result<()>>,
}

#[derive(Clone)]
pub struct SummaryScheduler {
    sender: UnboundedSender<SummaryTask>,
}

impl SummaryScheduler {
    pub fn new(sender: UnboundedSender<SummaryTask>) -> Self {
        Self { sender }
    }
}

#[cfg(test)]
mod test {
    use std::sync::Arc;

    use config::get_config;
    use snafu::ResultExt;
    use tokio::sync::mpsc;
    use tracing::debug;

    use crate::tseries_family::LevelInfo;
    use crate::{
        error, file_manager,
        kv_option::{DBOptions, TseriesFamOpt},
        summary::{CompactMeta, EditType, Summary, VersionEdit},
    };

    #[tokio::test]
    async fn test_summary_recover() {
        let global_config = get_config("../config/config.toml");
        let mut opt = DBOptions::from(global_config);
        opt.db_path = "/tmp/summary/0".to_string();
        let opt = Arc::new(opt);
        let tsf_opt = Arc::new(TseriesFamOpt::from(global_config));

        if !file_manager::try_exists(&opt.db_path) {
            std::fs::create_dir_all(&opt.db_path)
                .context(error::IOSnafu)
                .unwrap();
        }
        let mut summary = Summary::new(opt.clone(), global_config.tsfamily_num, tsf_opt.clone())
            .await
            .unwrap();
        let mut edit = VersionEdit::new();
        edit.add_tsfamily(100, "hello".to_string());
        summary.apply_version_edit(vec![edit]).await.unwrap();
        let summary = Summary::recover(opt.clone(), global_config.tsfamily_num, tsf_opt.clone())
            .await
            .unwrap();

        assert_eq!(summary.ctx.max_tsf_id(), 100);
    }

    #[tokio::test]
    async fn test_tsf_num_recover() {
        let global_config = get_config("../config/config.toml");
        let mut opt = DBOptions::from(global_config);
        opt.db_path = "/tmp/summary/1".to_string();
        let opt = Arc::new(opt);
        let tsf_opt = Arc::new(TseriesFamOpt::from(global_config));

        if !file_manager::try_exists(&opt.db_path) {
            std::fs::create_dir_all(&opt.db_path)
                .context(error::IOSnafu)
                .unwrap();
        }
        let mut summary = Summary::new(opt.clone(), global_config.tsfamily_num, tsf_opt.clone())
            .await
            .unwrap();
        assert_eq!(
            summary.version_set.read().tsf_num(),
            global_config.tsfamily_num as usize
        );
        let mut edit = VersionEdit::new();
        edit.add_tsfamily(100, "hello".to_string());
        summary.apply_version_edit(vec![edit]).await.unwrap();
        let mut summary =
            Summary::recover(opt.clone(), global_config.tsfamily_num, tsf_opt.clone())
                .await
                .unwrap();
        assert_eq!(
            summary.version_set.read().tsf_num(),
            (global_config.tsfamily_num + 1) as usize
        );
        let mut edit = VersionEdit::new();
        edit.del_tsfamily(100);
        summary.apply_version_edit(vec![edit]).await.unwrap();
        let summary = Summary::recover(opt, global_config.tsfamily_num, tsf_opt)
            .await
            .unwrap();
        assert_eq!(
            summary.version_set.read().tsf_num(),
            global_config.tsfamily_num as usize
        );
    }

    #[test]
    fn test_version_edit() {
        let compact = CompactMeta {
            file_id: 100,
            ..Default::default()
        };
        let add_list = vec![compact];
        let compact2 = CompactMeta {
            file_id: 101,
            ..Default::default()
        };
        let del_list = vec![compact2];
        let ve = VersionEdit::new();
        let buf = ve.encode().unwrap();
        let ve2 = VersionEdit::decode(&buf).unwrap();
        assert_eq!(ve2, ve);
    }

    // tips : we can use a small max_summary_size
    #[tokio::test]
    async fn test_recover_summary_with_roll_0() {
        let global_config = get_config("../config/config.toml");
        let mut opt = DBOptions::from(global_config);
        opt.db_path = "/tmp/summary/2".to_string();
        let opt = Arc::new(opt);
        let tsf_opt = Arc::new(TseriesFamOpt::from(global_config));

        if !file_manager::try_exists(&opt.db_path) {
            std::fs::create_dir_all(&opt.db_path)
                .context(error::IOSnafu)
                .unwrap();
        }
        let mut summary = Summary::new(opt.clone(), global_config.tsfamily_num, tsf_opt.clone())
            .await
            .unwrap();

        let (summary_task_sender, _summary_task_receiver) = mpsc::unbounded_channel();

        let mut edits = vec![];
<<<<<<< HEAD
        let db = summary.version_set.write().create_db(&"test".to_string());
        for i in 1..41 {
            db.write()
                .add_tsfamily(i, 0, 0, tsf_opt.clone(), summary_task_sender.clone());
=======
        for i in 0..40 {
            summary.version_set.write().add_tsfamily(
                format!("hello{}", i),
                0,
                0,
                tsf_opt.clone(),
                summary_task_sender.clone(),
            );
>>>>>>> b47b75c4
            let mut edit = VersionEdit::new();
            edit.add_tsfamily(i, "test".to_string());
            edits.push(edit.clone());
        }

        for _ in 1..101 {
            for i in 1..21 {
                db.write().del_tsfamily(i, summary_task_sender.clone());
                let mut edit = VersionEdit::new();
                edit.del_tsfamily(i);
                edits.push(edit.clone());
            }
        }
        summary.apply_version_edit(edits).await.unwrap();
        let summary = Summary::recover(opt, global_config.tsfamily_num, tsf_opt)
            .await
            .unwrap();

        assert_eq!(summary.version_set.read().tsf_num(), 20);
    }

    #[tokio::test]
    async fn test_recover_summary_with_roll_1() {
        let global_config = get_config("../config/config.toml");
        let mut opt = DBOptions::from(global_config);
        opt.db_path = "/tmp/summary/3".to_string();
        let opt = Arc::new(opt);
        let tsf_opt = Arc::new(TseriesFamOpt::from(global_config));

        if !file_manager::try_exists(&opt.db_path) {
            std::fs::create_dir_all(&opt.db_path)
                .context(error::IOSnafu)
                .unwrap();
        }
        let mut summary = Summary::new(opt.clone(), global_config.tsfamily_num, tsf_opt.clone())
            .await
            .unwrap();

        let (summary_task_sender, _summary_task_receiver) = mpsc::unbounded_channel();

<<<<<<< HEAD
        let db = summary.version_set.write().create_db(&"test".to_string());
        db.write()
            .add_tsfamily(10, 0, 0, tsf_opt.clone(), summary_task_sender.clone());
=======
        summary.version_set.write().add_tsfamily(
            "hello".to_string(),
            0,
            0,
            tsf_opt.clone(),
            summary_task_sender.clone(),
        );
>>>>>>> b47b75c4
        let mut edits = vec![];
        let mut edit = VersionEdit::new();
        edit.add_tsfamily(10, "hello".to_string());
        edits.push(edit);

        for _ in 0..100 {
            db.write().del_tsfamily(0, summary_task_sender.clone());
            let mut edit = VersionEdit::new();
            edit.del_tsfamily(0);
            edits.push(edit);
        }

        {
            let vs = summary.version_set.write();
            let tsf = vs.get_tsfamily_by_tf_id(10).unwrap();
            let mut version = tsf.read().version().copy_apply_version_edits(&edits, None);

            summary.ctx.set_last_seq(1);
            let mut edit = VersionEdit::new();
            let meta = CompactMeta {
                file_id: 15,
                is_delta: false,
                file_size: 100,
                level: 1,
                min_ts: 1,
                max_ts: 1,
                tsf_id: 10,
                high_seq: 1,
                ..Default::default()
            };
            version.levels_info[1].push_compact_meta(&meta);
            tsf.write().new_version(version);
            edit.add_file(meta, 1);
            edits.push(edit);
        }

        summary.apply_version_edit(edits).await.unwrap();

        let summary = Summary::recover(opt, global_config.tsfamily_num, tsf_opt)
            .await
            .unwrap();

        let vs = summary.version_set.read();
        let tsf = vs.get_tsfamily_by_tf_id(10).unwrap();
        assert_eq!(tsf.read().version().last_seq, 1);
        assert_eq!(tsf.read().version().levels_info[1].tsf_id, 10);
        assert!(!tsf.read().version().levels_info[1].files[0].is_delta());
        assert_eq!(tsf.read().version().levels_info[1].files[0].file_id(), 15);
        assert_eq!(tsf.read().version().levels_info[1].files[0].size(), 100);
        assert_eq!(summary.ctx.file_id(), 15);
        assert_eq!(summary.ctx.max_tsf_id(), 10);
    }
}<|MERGE_RESOLUTION|>--- conflicted
+++ resolved
@@ -588,21 +588,10 @@
         let (summary_task_sender, _summary_task_receiver) = mpsc::unbounded_channel();
 
         let mut edits = vec![];
-<<<<<<< HEAD
         let db = summary.version_set.write().create_db(&"test".to_string());
         for i in 1..41 {
             db.write()
                 .add_tsfamily(i, 0, 0, tsf_opt.clone(), summary_task_sender.clone());
-=======
-        for i in 0..40 {
-            summary.version_set.write().add_tsfamily(
-                format!("hello{}", i),
-                0,
-                0,
-                tsf_opt.clone(),
-                summary_task_sender.clone(),
-            );
->>>>>>> b47b75c4
             let mut edit = VersionEdit::new();
             edit.add_tsfamily(i, "test".to_string());
             edits.push(edit.clone());
@@ -643,19 +632,10 @@
 
         let (summary_task_sender, _summary_task_receiver) = mpsc::unbounded_channel();
 
-<<<<<<< HEAD
         let db = summary.version_set.write().create_db(&"test".to_string());
         db.write()
             .add_tsfamily(10, 0, 0, tsf_opt.clone(), summary_task_sender.clone());
-=======
-        summary.version_set.write().add_tsfamily(
-            "hello".to_string(),
-            0,
-            0,
-            tsf_opt.clone(),
-            summary_task_sender.clone(),
-        );
->>>>>>> b47b75c4
+
         let mut edits = vec![];
         let mut edit = VersionEdit::new();
         edit.add_tsfamily(10, "hello".to_string());
