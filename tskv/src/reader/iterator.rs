--- conflicted
+++ resolved
@@ -660,24 +660,10 @@
             // Check if the time range of the BlockMeta intersected with the given time ranges.
             if let Some(intersected_tr) = self.time_ranges.intersect(&time_range) {
                 // Load a DataBlock from reader by BlockMeta.
-<<<<<<< HEAD
-                self.data_block = self
-                    .reader
-                    .get_data_block(&meta)
-                    .await
-                    .map_err(|err| Error::ReadTsm { source: err })?;
-                self.intersected_time_ranges = intersected_tr;
-                self.intersected_time_ranges_i = 0;
-                if self.next_intersected_index_range() {
-                    // Found next DataBlock and range to iterate.
-                    has_next_block = true;
-                    break;
-=======
                 let block = self.reader.get_data_block(&meta).await?;
                 let mut data_block_reader = DataBlockReader::new(block, intersected_tr);
                 if data_block_reader.has_next() {
                     return Ok(Some(data_block_reader));
->>>>>>> 7b443b20
                 }
             }
         }
@@ -1499,61 +1485,7 @@
             l14_stream,
         );
 
-<<<<<<< HEAD
-        let timer = self.metrics.elapsed_get_field_location().timer();
-
-        // Get data from level info, find time range overlapped files and file locations.
-        // TODO: Init locations in parallel with other fields.
-        let mut locations = vec![];
-        for level in super_version.version.levels_info.iter().rev() {
-            if !time_ranges_ref.overlaps(&level.time_range) {
-                continue;
-            }
-            for file in level.files.iter() {
-                if !time_ranges_ref.overlaps(file.time_range()) || !file.contains_field_id(field_id)
-                {
-                    continue;
-                }
-                let path = file.file_path();
-                debug!(
-                    "Building FieldCursor: field: {:02X}, path: '{}'",
-                    field_id,
-                    path.display()
-                );
-
-                if !path.is_file() {
-                    return Err(Error::ReadTsm {
-                        source: crate::tsm::ReadTsmError::FileNotFound {
-                            reason: format!("File Not Found: {}", path.display()),
-                        },
-                    });
-                }
-
-                let tsm_reader = super_version.version.get_tsm_reader(path).await?;
-                for idx_meta in tsm_reader.index_iterator_opt(field_id) {
-                    let location = FieldFileLocation::new(
-                        tsm_reader.clone(),
-                        time_ranges_ref.clone(),
-                        idx_meta.block_iterator_opt(time_ranges_ref.clone()),
-                        field_type,
-                    );
-                    locations.push(location);
-                }
-            }
-        }
-        debug!("Building FieldCursor: locations: {:?}", &locations);
-        timer.done();
-
-        Ok(FieldCursor {
-            name: field_name,
-            value_type: field_type,
-            cache_index: 0,
-            cache_data,
-            locations,
-        })
-=======
         Ok(cursor)
->>>>>>> 7b443b20
     }
 
     async fn collect_row_data(&mut self, builders: &mut [ArrayBuilderPtr]) -> Result<Option<()>> {
