--- conflicted
+++ resolved
@@ -35,16 +35,9 @@
 //! +------------+---------------+--------------+--------------+
 //! ```
 
-<<<<<<< HEAD
 pub mod raft;
 mod reader;
-mod vnode;
 pub mod writer;
-=======
-mod raft;
-mod reader;
-mod writer;
->>>>>>> 52c7b315
 
 use std::collections::{BTreeMap, HashMap};
 use std::fmt::Display;
