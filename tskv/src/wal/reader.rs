use std::path::{Path, PathBuf};

use models::codec::Encoding;
use models::meta_data::VnodeId;
use models::schema::Precision;
use openraft::EntryPayload;
use protos::models_helper::print_points;
use snafu::ResultExt;

use super::{
<<<<<<< HEAD
    WalType, WAL_DATABASE_SIZE_LEN, WAL_FOOTER_MAGIC_NUMBER, WAL_HEADER_LEN, WAL_PRECISION_LEN,
    WAL_TENANT_SIZE_LEN, WAL_VNODE_ID_LEN,
=======
    raft, WalType, WAL_DATABASE_SIZE_LEN, WAL_FOOTER_MAGIC_NUMBER, WAL_HEADER_LEN,
    WAL_PRECISION_LEN, WAL_TENANT_SIZE_LEN, WAL_VNODE_ID_LEN,
>>>>>>> 0276a7bf
};
use crate::byte_utils::{decode_be_u32, decode_be_u64};
use crate::file_system::file_manager;
use crate::tsm::codec::get_str_codec;
use crate::{error, record_file, Error, Result};

/// Reads a wal file and parse footer, returns sequence range
pub async fn read_footer(path: impl AsRef<Path>) -> Result<Option<(u64, u64)>> {
    if file_manager::try_exists(&path) {
        let reader = WalReader::open(path).await?;
        Ok(Some((reader.min_sequence, reader.max_sequence)))
    } else {
        Ok(None)
    }
}

/// Parses wal footer, returns sequence range.
pub fn parse_footer(footer: [u8; record_file::FILE_FOOTER_LEN]) -> Option<(u64, u64)> {
    let magic_number = decode_be_u32(&footer[0..4]);
    if magic_number != WAL_FOOTER_MAGIC_NUMBER {
        // There is no footer in wal file.
        return None;
    }
    let min_sequence = decode_be_u64(&footer[16..24]);
    let max_sequence = decode_be_u64(&footer[24..32]);
    Some((min_sequence, max_sequence))
}

pub struct WalReader {
    inner: record_file::Reader,
    /// Min write sequence in the wal file, may be 0 if wal file is new or
    /// CnosDB was crushed or force-killed.
    min_sequence: u64,
    /// Max write sequence in the wal file, may be 0 if wal file is new or
    /// CnosDB was crushed or force-killed.
    max_sequence: u64,
    has_footer: bool,
}

impl WalReader {
    pub async fn open(path: impl AsRef<Path>) -> Result<Self> {
        let reader = record_file::Reader::open(&path).await?;

        let mut has_footer = true;
        let (min_sequence, max_sequence) = match reader.footer() {
            Some(footer) => parse_footer(footer).unwrap_or((0_u64, 0_u64)),
            None => {
                has_footer = false;
                (0_u64, 0_u64)
            }
        };

        Ok(Self {
            inner: reader,
            min_sequence,
            max_sequence,
            has_footer,
        })
    }

    pub fn has_footer(&self) -> bool {
        self.has_footer
    }

    pub async fn next_wal_entry(&mut self) -> Result<Option<WalRecordData>> {
        loop {
            let data = match self.inner.read_record().await {
                Ok(r) => r.data,
                Err(Error::Eof) => {
                    return Ok(None);
                }
                Err(Error::RecordFileHashCheckFailed { .. }) => continue,
                Err(e) => {
                    trace::error!("Error reading wal: {:?}", e);
                    return Err(Error::WalTruncated);
                }
            };
            return Ok(Some(WalRecordData::new(data)));
        }
    }

<<<<<<< HEAD
    pub async fn read_wal_record_data(&mut self, pos: usize) -> Result<Option<WalRecordData>> {
        match self.inner.read_record_at(pos).await {
=======
    pub async fn read_wal_record_data(&mut self, pos: u64) -> Result<Option<WalRecordData>> {
        self.inner.reload_metadata().await?;
        match self.inner.read_record_at(pos as usize).await {
>>>>>>> 0276a7bf
            Ok(r) => Ok(Some(WalRecordData::new(r.data))),
            Err(Error::Eof) => Ok(None),
            Err(e @ Error::RecordFileHashCheckFailed { .. }) => Err(e),
            Err(e) => {
                trace::error!("Error reading wal: {:?}", e);
                Err(Error::WalTruncated)
            }
        }
    }

    pub fn min_sequence(&self) -> u64 {
        self.min_sequence
    }

    pub fn max_sequence(&self) -> u64 {
        self.max_sequence
    }

    pub fn path(&self) -> PathBuf {
        self.inner.path()
    }

    pub fn len(&self) -> u64 {
        self.inner.len()
    }

    /// If this record file has some records in it.
    pub fn is_empty(&self) -> bool {
        match self
            .len()
            .checked_sub((record_file::FILE_MAGIC_NUMBER_LEN + record_file::FILE_FOOTER_LEN) as u64)
        {
            Some(d) => d == 0,
            None => true,
        }
    }

    pub fn take_record_reader(self) -> record_file::Reader {
        self.inner
    }
}

pub struct WalRecordData {
    pub typ: WalType,
    pub seq: u64,
    pub block: Block,
}

impl WalRecordData {
    pub fn new(buf: Vec<u8>) -> WalRecordData {
        if buf.len() < WAL_HEADER_LEN {
            return Self {
                typ: WalType::Unknown,
                seq: 0,
                block: Block::Unknown,
            };
        }
        let seq = decode_be_u64(&buf[1..9]);
        let entry_type: WalType = buf[0].into();
        let block = match entry_type {
            WalType::Write => Block::Write(WriteBlock::new(buf)),
            WalType::DeleteVnode => Block::DeleteVnode(DeleteVnodeBlock::new(buf)),
            WalType::DeleteTable => Block::DeleteTable(DeleteTableBlock::new(buf)),
<<<<<<< HEAD
=======
            WalType::RaftBlankLog | WalType::RaftNormalLog | WalType::RaftMembershipLog => {
                match raft::new_raft_entry(&buf[WAL_HEADER_LEN..]) {
                    Ok(e) => Block::RaftLog(e),
                    Err(e) => {
                        trace::error!("Failed to decode raft entry from wal: {e}");
                        return Self {
                            typ: WalType::Unknown,
                            seq: 0,
                            block: Block::Unknown,
                        };
                    }
                }
            }
>>>>>>> 0276a7bf
            WalType::Unknown => Block::Unknown,
        };
        Self {
            typ: entry_type,
            seq,
            block,
        }
    }
}

#[derive(Debug, Clone, PartialEq)]
pub enum Block {
    Write(WriteBlock),
    DeleteVnode(DeleteVnodeBlock),
    DeleteTable(DeleteTableBlock),
    RaftLog(raft::RaftEntry),
    Unknown,
}

/// buf:
/// - header: WAL_HEADER_LEN
/// - vnode_id: WAL_VNODE_ID_LEN
/// - precision: WAL_PRECISION_LEN
/// - tenant_size: WAL_TENANT_SIZE_LEN
/// - tenant: tenant_size
/// - data: ..
#[derive(Debug, Clone, PartialEq)]
pub struct WriteBlock {
    buf: Vec<u8>,
    tenant_size: usize,
}

impl WriteBlock {
    pub fn new(buf: Vec<u8>) -> WriteBlock {
        let tenatn_size_pos = WAL_HEADER_LEN + WAL_VNODE_ID_LEN + WAL_PRECISION_LEN;
        let tenant_size =
            decode_be_u64(&buf[tenatn_size_pos..tenatn_size_pos + WAL_TENANT_SIZE_LEN]) as usize;
        Self { buf, tenant_size }
    }

    pub fn check_buf_size(size: usize) -> bool {
        size >= WAL_HEADER_LEN + WAL_VNODE_ID_LEN + WAL_PRECISION_LEN + WAL_TENANT_SIZE_LEN
    }

    pub fn vnode_id(&self) -> VnodeId {
        decode_be_u32(&self.buf[WAL_HEADER_LEN..WAL_HEADER_LEN + WAL_VNODE_ID_LEN])
    }

    pub fn precision(&self) -> Precision {
        Precision::from(self.buf[WAL_HEADER_LEN + WAL_VNODE_ID_LEN])
    }

    pub fn tenant(&self) -> &[u8] {
        let tenant_pos =
            WAL_HEADER_LEN + WAL_VNODE_ID_LEN + WAL_PRECISION_LEN + WAL_TENANT_SIZE_LEN;
        &self.buf[tenant_pos..tenant_pos + self.tenant_size]
    }

    pub fn tenant_utf8(&self) -> Result<&str> {
        std::str::from_utf8(self.tenant()).with_context(|_| error::InvalidUtf8Snafu {
            message: "wal::WriteBlock::tenant",
        })
    }

    pub fn points(&self) -> &[u8] {
        let points_pos = WAL_HEADER_LEN
            + WAL_VNODE_ID_LEN
            + WAL_PRECISION_LEN
            + WAL_TENANT_SIZE_LEN
            + self.tenant_size;
        &self.buf[points_pos..]
    }
}

/// buf:
/// - header: WAL_HEADER_LEN
/// - vnode_id: WAL_VNODE_ID_LEN
/// - tenant_size: WAL_TENANT_SIZE_LEN
/// - tenant: tenant_size
/// - database: ..
#[derive(Debug, Clone, PartialEq)]
pub struct DeleteVnodeBlock {
    buf: Vec<u8>,
    tenant_size: usize,
}

impl DeleteVnodeBlock {
    pub fn new(buf: Vec<u8>) -> Self {
        let tenant_len = decode_be_u64(
            &buf[WAL_HEADER_LEN + WAL_VNODE_ID_LEN
                ..WAL_HEADER_LEN + WAL_VNODE_ID_LEN + WAL_TENANT_SIZE_LEN],
        ) as usize;
        Self {
            buf,
            tenant_size: tenant_len,
        }
    }

    pub fn check_buf_size(size: usize) -> bool {
        size > WAL_HEADER_LEN + WAL_VNODE_ID_LEN + WAL_TENANT_SIZE_LEN
    }

    pub fn vnode_id(&self) -> VnodeId {
        decode_be_u32(&self.buf[WAL_HEADER_LEN..WAL_HEADER_LEN + WAL_VNODE_ID_LEN])
    }

    pub fn tenant(&self) -> &[u8] {
        let tenant_pos = WAL_HEADER_LEN + WAL_VNODE_ID_LEN + WAL_TENANT_SIZE_LEN;
        &self.buf[tenant_pos..tenant_pos + self.tenant_size]
    }

    pub fn tenant_utf8(&self) -> Result<&str> {
        std::str::from_utf8(self.tenant()).with_context(|_| error::InvalidUtf8Snafu {
            message: "wal::DeleteVnodeBlock::tenant",
        })
    }

    pub fn database(&self) -> &[u8] {
        let database_pos =
            WAL_HEADER_LEN + WAL_VNODE_ID_LEN + WAL_TENANT_SIZE_LEN + self.tenant_size;
        &self.buf[database_pos..]
    }

    pub fn database_utf8(&self) -> Result<&str> {
        std::str::from_utf8(self.database()).with_context(|_| error::InvalidUtf8Snafu {
            message: "wal::DeleteVnodeBlock::database",
        })
    }
}

/// buf:
/// - header: WAL_HEADER_LEN
/// - tenant_size: WAL_TENANT_SIZE_LEN
/// - database_size: WAL_DATABASE_SIZE_LEN
/// - tenant: tenant_size
/// - database: database_size
/// - table: ..
#[derive(Debug, Clone, PartialEq)]
pub struct DeleteTableBlock {
    buf: Vec<u8>,
    tenant_len: usize,
    database_len: usize,
}

impl DeleteTableBlock {
    pub fn new(buf: Vec<u8>) -> DeleteTableBlock {
        let tenant_len =
            decode_be_u64(&buf[WAL_HEADER_LEN..WAL_HEADER_LEN + WAL_TENANT_SIZE_LEN]) as usize;
        let database_len_pos = WAL_HEADER_LEN + WAL_TENANT_SIZE_LEN;
        let database_len =
            decode_be_u32(&buf[database_len_pos..database_len_pos + WAL_DATABASE_SIZE_LEN])
                as usize;
        Self {
            buf,
            tenant_len,
            database_len,
        }
    }

    pub fn check_buf_size(size: usize) -> bool {
        size >= WAL_HEADER_LEN + WAL_TENANT_SIZE_LEN + WAL_DATABASE_SIZE_LEN
    }

    pub fn tenant(&self) -> &[u8] {
        let tenant_pos = WAL_HEADER_LEN + WAL_TENANT_SIZE_LEN + WAL_DATABASE_SIZE_LEN;
        &self.buf[tenant_pos..tenant_pos + self.tenant_len]
    }

    pub fn tenant_utf8(&self) -> Result<&str> {
        std::str::from_utf8(self.tenant()).with_context(|_| error::InvalidUtf8Snafu {
            message: "wal::DeleteTableBlock::tenant",
        })
    }

    pub fn database(&self) -> &[u8] {
        let database_pos =
            WAL_HEADER_LEN + WAL_TENANT_SIZE_LEN + WAL_DATABASE_SIZE_LEN + self.tenant_len;
        &self.buf[database_pos..database_pos + self.database_len]
    }

    pub fn database_utf8(&self) -> Result<&str> {
        std::str::from_utf8(self.database()).with_context(|_| error::InvalidUtf8Snafu {
            message: "wal::DeleteTableBlock::database",
        })
    }

    pub fn table(&self) -> &[u8] {
        let table_pos = WAL_HEADER_LEN
            + WAL_TENANT_SIZE_LEN
            + WAL_DATABASE_SIZE_LEN
            + self.tenant_len
            + self.database_len;
        &self.buf[table_pos..]
    }

    pub fn table_utf8(&self) -> Result<&str> {
        std::str::from_utf8(self.table()).with_context(|_| error::InvalidUtf8Snafu {
            message: "wal::DeleteTableBlock::tenant",
        })
    }
}

pub async fn print_wal_statistics(path: impl AsRef<Path>) {
    use protos::models as fb_models;

    let mut reader = WalReader::open(path).await.unwrap();
    let decoder = get_str_codec(Encoding::Zstd);
    loop {
        match reader.next_wal_entry().await {
            Ok(Some(entry_block)) => {
                println!("============================================================");
                println!("Seq: {}, Typ: {}", entry_block.seq, entry_block.typ);
                match entry_block.block {
                    Block::Write(blk) => {
                        println!(
                            "Tenant: {}, VnodeId: {}, Precision: {}",
                            std::str::from_utf8(blk.tenant()).unwrap(),
                            blk.vnode_id(),
                            blk.precision(),
                        );
                        let ety_points = blk.points();
                        let mut data_buf = Vec::with_capacity(ety_points.len());
                        decoder.decode(ety_points, &mut data_buf).unwrap();
                        match flatbuffers::root::<fb_models::Points>(&data_buf[0]) {
                            Ok(points) => {
                                print_points(points);
                            }
                            Err(e) => panic!("unexpected data: '{:?}'", e),
                        }
                    }
                    Block::DeleteVnode(blk) => {
                        println!(
                            "Tenant: {}, Database: {}, VnodeId: {}",
                            std::str::from_utf8(blk.tenant()).unwrap(),
                            std::str::from_utf8(blk.database()).unwrap(),
                            blk.vnode_id(),
                        );
                    }
                    Block::DeleteTable(blk) => {
                        println!(
                            "Tenant: {}, VnodeId: {}, Precision: {}",
                            std::str::from_utf8(blk.tenant()).unwrap(),
                            std::str::from_utf8(blk.database()).unwrap(),
                            std::str::from_utf8(blk.table()).unwrap(),
                        );
                    }
<<<<<<< HEAD
=======
                    Block::RaftLog(entry) => match entry.payload {
                        EntryPayload::Blank => {
                            println!("Raft log: empty");
                        }
                        EntryPayload::Normal(_data) => {
                            println!("Raft log: normal");
                        }
                        EntryPayload::Membership(_data) => {
                            println!("Raft log: membership");
                        }
                    },
>>>>>>> 0276a7bf
                    Block::Unknown => {
                        println!("Unknown WAL entry type.");
                    }
                }
            }
            Ok(None) => {
                println!("============================================================");
                break;
            }
            Err(Error::WalTruncated) => {
                println!("============================================================");
                println!("WAL file truncated");
                break;
            }
            Err(e) => {
                panic!("Failed to read wal file: {:?}", e);
            }
        }
    }
}

#[cfg(test)]
mod test {
    use models::meta_data::VnodeId;
    use models::schema::Precision;

    use crate::wal::reader::{DeleteTableBlock, DeleteVnodeBlock, WriteBlock};
    use crate::wal::WalType;

    impl WriteBlock {
        pub fn build(
            seq: u64,
            tenant: &str,
            vnode_id: VnodeId,
            precision: Precision,
            points: Vec<u8>,
        ) -> Self {
            let mut buf = Vec::new();
            buf.push(WalType::Write as u8);
            buf.extend_from_slice(&seq.to_be_bytes());
            buf.extend_from_slice(&vnode_id.to_be_bytes());
            buf.push(precision as u8);
            buf.extend_from_slice(&(tenant.len() as u64).to_be_bytes());
            buf.extend_from_slice(tenant.as_bytes());
            buf.extend_from_slice(&points);

            Self {
                buf,
                tenant_size: tenant.len(),
            }
        }
    }

    impl DeleteVnodeBlock {
        pub fn build(seq: u64, tenant: &str, database: &str, vnode_id: VnodeId) -> Self {
            let mut buf = Vec::new();
            let tenant_bytes = tenant.as_bytes();
            buf.push(WalType::DeleteVnode as u8);
            buf.extend_from_slice(&seq.to_be_bytes());
            buf.extend_from_slice(&vnode_id.to_be_bytes());
            buf.extend_from_slice(&(tenant_bytes.len() as u64).to_be_bytes());
            buf.extend_from_slice(tenant_bytes);
            buf.extend_from_slice(database.as_bytes());

            Self {
                buf,
                tenant_size: tenant_bytes.len(),
            }
        }
    }

    impl DeleteTableBlock {
        pub fn build(seq: u64, tenant: &str, database: &str, table: &str) -> Self {
            let mut buf = Vec::new();
            let tenant_bytes = tenant.as_bytes();
            let database_bytes = database.as_bytes();
            let table_bytes = table.as_bytes();
            buf.push(WalType::DeleteTable as u8);
            buf.extend_from_slice(&seq.to_be_bytes());
            buf.extend_from_slice(&(tenant_bytes.len() as u64).to_be_bytes());
            buf.extend_from_slice(&(database_bytes.len() as u32).to_be_bytes());
            buf.extend_from_slice(tenant_bytes);
            buf.extend_from_slice(database_bytes);
            buf.extend_from_slice(table_bytes);

            Self {
                buf,
                tenant_len: tenant_bytes.len(),
                database_len: database_bytes.len(),
            }
        }
    }

    #[test]
    fn test_wal_blocks() {
        {
            let block = WriteBlock::build(1, "tenant", 2, Precision::MS, vec![]);
            assert_eq!(block.tenant(), b"tenant");
            assert_eq!(block.tenant_utf8().unwrap(), "tenant");
            assert_eq!(block.vnode_id(), 2);
            assert_eq!(block.precision(), Precision::MS);
        }
        {
            let block = DeleteVnodeBlock::build(3, "tenant", "database", 4);
            assert_eq!(block.tenant(), b"tenant");
            assert_eq!(block.tenant_utf8().unwrap(), "tenant");
            assert_eq!(block.database(), b"database");
            assert_eq!(block.database_utf8().unwrap(), "database");
        }
        {
            let block = DeleteTableBlock::build(5, "tenant", "database", "table");
            assert_eq!(block.tenant(), b"tenant");
            assert_eq!(block.tenant_utf8().unwrap(), "tenant");
            assert_eq!(block.database(), b"database");
            assert_eq!(block.database_utf8().unwrap(), "database");
            assert_eq!(block.table(), b"table");
            assert_eq!(block.table_utf8().unwrap(), "table");
        }
    }
}<|MERGE_RESOLUTION|>--- conflicted
+++ resolved
@@ -8,13 +8,8 @@
 use snafu::ResultExt;
 
 use super::{
-<<<<<<< HEAD
-    WalType, WAL_DATABASE_SIZE_LEN, WAL_FOOTER_MAGIC_NUMBER, WAL_HEADER_LEN, WAL_PRECISION_LEN,
-    WAL_TENANT_SIZE_LEN, WAL_VNODE_ID_LEN,
-=======
     raft, WalType, WAL_DATABASE_SIZE_LEN, WAL_FOOTER_MAGIC_NUMBER, WAL_HEADER_LEN,
     WAL_PRECISION_LEN, WAL_TENANT_SIZE_LEN, WAL_VNODE_ID_LEN,
->>>>>>> 0276a7bf
 };
 use crate::byte_utils::{decode_be_u32, decode_be_u64};
 use crate::file_system::file_manager;
@@ -96,14 +91,9 @@
         }
     }
 
-<<<<<<< HEAD
-    pub async fn read_wal_record_data(&mut self, pos: usize) -> Result<Option<WalRecordData>> {
-        match self.inner.read_record_at(pos).await {
-=======
     pub async fn read_wal_record_data(&mut self, pos: u64) -> Result<Option<WalRecordData>> {
         self.inner.reload_metadata().await?;
         match self.inner.read_record_at(pos as usize).await {
->>>>>>> 0276a7bf
             Ok(r) => Ok(Some(WalRecordData::new(r.data))),
             Err(Error::Eof) => Ok(None),
             Err(e @ Error::RecordFileHashCheckFailed { .. }) => Err(e),
@@ -167,8 +157,6 @@
             WalType::Write => Block::Write(WriteBlock::new(buf)),
             WalType::DeleteVnode => Block::DeleteVnode(DeleteVnodeBlock::new(buf)),
             WalType::DeleteTable => Block::DeleteTable(DeleteTableBlock::new(buf)),
-<<<<<<< HEAD
-=======
             WalType::RaftBlankLog | WalType::RaftNormalLog | WalType::RaftMembershipLog => {
                 match raft::new_raft_entry(&buf[WAL_HEADER_LEN..]) {
                     Ok(e) => Block::RaftLog(e),
@@ -182,7 +170,6 @@
                     }
                 }
             }
->>>>>>> 0276a7bf
             WalType::Unknown => Block::Unknown,
         };
         Self {
@@ -429,8 +416,6 @@
                             std::str::from_utf8(blk.table()).unwrap(),
                         );
                     }
-<<<<<<< HEAD
-=======
                     Block::RaftLog(entry) => match entry.payload {
                         EntryPayload::Blank => {
                             println!("Raft log: empty");
@@ -442,7 +427,6 @@
                             println!("Raft log: membership");
                         }
                     },
->>>>>>> 0276a7bf
                     Block::Unknown => {
                         println!("Unknown WAL entry type.");
                     }
