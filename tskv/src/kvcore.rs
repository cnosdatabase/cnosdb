use std::time::Duration;
use std::{collections::HashMap, panic, sync::Arc};

use crate::tsm::codec::get_str_codec;
use datafusion::prelude::Column;
use flatbuffers::FlatBufferBuilder;
use futures::stream::SelectNextSome;
use futures::FutureExt;
use libc::printf;
use models::predicate::domain::{ColumnDomains, PredicateRef};
use parking_lot::{Mutex, RwLock};
use snafu::ResultExt;
use tokio::sync::watch;
use tokio::sync::watch::{Receiver, Sender};
use tokio::{
    runtime::Runtime,
    sync::{
        broadcast::{self, Receiver as BroadcastReceiver, Sender as BroadcastSender},
        mpsc::{self, UnboundedReceiver, UnboundedSender},
        oneshot,
    },
    time::Instant,
};

use crate::error::SendSnafu;
use metrics::{incr_compaction_failed, incr_compaction_success, sample_tskv_compaction_duration};
use models::codec::Encoding;
use models::schema::{DatabaseSchema, TableColumn, TableSchema};
use models::{
    utils::unite_id, ColumnId, FieldId, FieldInfo, InMemPoint, SeriesId, SeriesKey, Tag, Timestamp,
    ValueType,
};
use protos::{
    kv_service::{WritePointsRpcRequest, WritePointsRpcResponse, WriteRowsRpcRequest},
    models as fb_models,
};
use trace::{debug, error, info, trace, warn};

use crate::database::Database;
use crate::file_system::file_manager::{self, init_file_manager, FileManager};
use crate::file_system::Options as FileOptions;
use crate::index::index_manger;
use crate::index::IndexError::TableNotFound;
use crate::Error::{DatabaseNotFound, IndexErr};
use crate::{
    compaction::{self, run_flush_memtable_job, CompactReq, FlushReq},
    context::GlobalContext,
    database,
    engine::Engine,
    error::{self, IndexErrSnafu, Result},
    file_utils,
    index::{db_index, IndexResult},
    kv_option::Options,
    memcache::{DataType, MemCache},
    record_file::Reader,
    summary,
    summary::{Summary, SummaryProcessor, SummaryTask, VersionEdit},
    tseries_family::{SuperVersion, TimeRange, Version},
    tsm::{DataBlock, TsmTombstone, MAX_BLOCK_VALUES},
    version_set,
    version_set::VersionSet,
    wal::{self, WalEntryType, WalManager, WalTask},
    Error, Task, TseriesFamilyId,
};

#[derive(Debug)]
pub struct TsKv {
    options: Arc<Options>,
    global_ctx: Arc<GlobalContext>,
    version_set: Arc<RwLock<VersionSet>>,

    runtime: Arc<Runtime>,
    wal_sender: UnboundedSender<WalTask>,
    flush_task_sender: UnboundedSender<FlushReq>,
    compact_task_sender: UnboundedSender<TseriesFamilyId>,
    summary_task_sender: UnboundedSender<SummaryTask>,
    close_sender: BroadcastSender<UnboundedSender<()>>,
}

impl TsKv {
    pub async fn open(opt: Options, runtime: Arc<Runtime>) -> Result<TsKv> {
        let shared_options = Arc::new(opt);
        init_file_manager(
            FileOptions::default()
                .max_resident(shared_options.storage.dio_max_resident)
                .max_non_resident(shared_options.storage.dio_max_non_resident)
                .page_len_scale(shared_options.storage.dio_page_len_scale),
        );
        let (flush_task_sender, flush_task_receiver) = mpsc::unbounded_channel();
        let (compact_task_sender, compact_task_receiver) = mpsc::unbounded_channel();
        let (wal_sender, wal_receiver) = mpsc::unbounded_channel();
        let (summary_task_sender, summary_task_receiver) = mpsc::unbounded_channel();
        let (close_sender, _close_receiver) = broadcast::channel(1);
        let (version_set, summary) =
            Self::recover_summary(shared_options.clone(), flush_task_sender.clone()).await;
        let wal_cfg = shared_options.wal.clone();
        let core = Self {
            version_set,
            global_ctx: summary.global_context(),
            runtime,
            wal_sender,
            options: shared_options,
            flush_task_sender: flush_task_sender.clone(),
            compact_task_sender: compact_task_sender.clone(),
            summary_task_sender: summary_task_sender.clone(),
            close_sender,
        };

        let wal_manager = core.recover_wal().await;
        core.run_wal_job(wal_manager, wal_receiver);
        core.run_flush_job(
            flush_task_receiver,
            summary.global_context(),
            summary.version_set(),
            summary_task_sender.clone(),
            compact_task_sender.clone(),
        );
        core.run_compact_job(
            compact_task_receiver,
            summary.global_context(),
            summary.version_set(),
            summary_task_sender.clone(),
        );
        core.run_summary_job(summary, summary_task_receiver);
        Ok(core)
    }

    pub async fn close(&self) {
        let (tx, mut rx) = mpsc::unbounded_channel();
        if let Err(e) = self.close_sender.send(tx) {
            error!("Failed to broadcast close signal: {:?}", e);
        }
        while let Some(_x) = rx.recv().await {
            continue;
        }
        info!("TsKv closed");
    }

    async fn recover_summary(
        opt: Arc<Options>,
        flush_task_sender: UnboundedSender<FlushReq>,
    ) -> (Arc<RwLock<VersionSet>>, Summary) {
        let summary_dir = opt.storage.summary_dir();
        if !file_manager::try_exists(&summary_dir) {
            std::fs::create_dir_all(&summary_dir)
                .context(error::IOSnafu)
                .unwrap();
        }
        let summary_file = file_utils::make_summary_file(&summary_dir, 0);
        let summary = if file_manager::try_exists(&summary_file) {
            Summary::recover(opt.clone(), flush_task_sender)
                .await
                .unwrap()
        } else {
            Summary::new(opt.clone(), flush_task_sender).await.unwrap()
        };
        let version_set = summary.version_set();

        (version_set, summary)
    }

    async fn recover_wal(&self) -> WalManager {
        let wal_manager = WalManager::open(self.options.wal.clone()).await.unwrap();

        wal_manager
            .recover(self, self.global_ctx.clone())
            .await
            .unwrap();

        wal_manager
    }

    fn run_wal_job(&self, mut wal_manager: WalManager, mut receiver: UnboundedReceiver<WalTask>) {
        warn!("job 'WAL' starting.");
        let mut close_receiver = self.close_sender.subscribe();
        let f = async move {
            loop {
                tokio::select! {
                    wal_task = receiver.recv() => {
                        match wal_task {
                            Some(WalTask::Write { points, cb }) => {
                                // write wal
                                let ret = wal_manager.write(WalEntryType::Write, points).await;
                                let send_ret = cb.send(ret);
                                match send_ret {
                                    Ok(wal_result) => {}
                                    Err(err) => {
                                        warn!("send WAL write result failed.")
                                    }
                                }
                            }
                            _ => {
                                break;
                            }
                        }
                    }
                    close_task = close_receiver.recv() => {
                        info!("job 'WAL' closing.");
                        if let Err(e) = wal_manager.close().await {
                            error!("Failed to close wal: {:?}", e);
                        }
                        info!("job 'WAL' closed.");
                        if let Ok(tx) = close_task {
                            if let Err(e) = tx.send(()) {
                                error!("Failed to send wal closed signal: {:?}", e);
                            }
                        }
                        break;
                    }
                }
            }
        };
        self.runtime.spawn(f);
        info!("job 'WAL' started.");
    }

    fn run_flush_job(
        &self,
        mut receiver: UnboundedReceiver<FlushReq>,
        ctx: Arc<GlobalContext>,
        version_set: Arc<RwLock<VersionSet>>,
        summary_task_sender: UnboundedSender<SummaryTask>,
        compact_task_sender: UnboundedSender<TseriesFamilyId>,
    ) {
        let f = async move {
            while let Some(x) = receiver.recv().await {
                run_flush_memtable_job(
                    x,
                    ctx.clone(),
                    version_set.clone(),
                    summary_task_sender.clone(),
                    compact_task_sender.clone(),
                )
                .await
                .unwrap()
            }
        };
        self.runtime.spawn(f);
        info!("Flush task handler started");
    }

    fn run_compact_job(
        &self,
        mut receiver: UnboundedReceiver<TseriesFamilyId>,
        ctx: Arc<GlobalContext>,
        version_set: Arc<RwLock<VersionSet>>,
        summary_task_sender: UnboundedSender<SummaryTask>,
    ) {
        self.runtime.spawn(async move {
            while let Some(ts_family_id) = receiver.recv().await {
                let ts_family = version_set.read().get_tsfamily_by_tf_id(ts_family_id);
                if let Some(tsf) = ts_family {
                    info!("Starting compaction on ts_family {}", ts_family_id);
                    let start = Instant::now();
<<<<<<< HEAD
                    let req = tsf.read().pick_compaction();
                    if let Some(compact_req) = req {
                        let database = compact_req.database.clone();
                        let compact_ts_family = compact_req.ts_family_id;
                        let out_level = compact_req.out_level;
                        match compaction::run_compaction_job(compact_req, ctx.clone()).await {
=======
                    let compact_req = tsf.read().pick_compaction();
                    if let Some(req) = compact_req {
                        let database = req.database.clone();
                        let compact_ts_family = req.ts_family_id;
                        let out_level = req.out_level;
                        match compaction::run_compaction_job(req, ctx.clone()) {
>>>>>>> 7a4842a9
                            Ok(Some(version_edit)) => {
                                incr_compaction_success();
                                let (summary_tx, summary_rx) = oneshot::channel();
                                let ret = summary_task_sender.send(SummaryTask {
                                    edits: vec![version_edit],
                                    cb: summary_tx,
                                });
                                sample_tskv_compaction_duration(
                                    database.as_str(),
                                    compact_ts_family.to_string().as_str(),
                                    out_level.to_string().as_str(),
                                    start.elapsed().as_secs_f64(),
                                )
                                // TODO Handle summary result using summary_rx.
                            }
                            Ok(None) => {
                                info!("There is nothing to compact.");
                            }
                            Err(e) => {
                                incr_compaction_failed();
                                error!("Compaction job failed: {}", e);
                            }
                        }
                    }
                }
            }
        });
    }

    fn run_summary_job(
        &self,
        summary: Summary,
        mut summary_task_receiver: UnboundedReceiver<SummaryTask>,
    ) {
        let f = async move {
            let mut summary_processor = SummaryProcessor::new(Box::new(summary));
            while let Some(x) = summary_task_receiver.recv().await {
                debug!("Apply Summary task");
                summary_processor.batch(x);
                summary_processor.apply().await;
            }
        };
        self.runtime.spawn(f);
        info!("Summary task handler started");
    }

    // fn run_timer_job(&self, pub_sender: Sender<()>) {
    //     let f = async move {
    //         let interval = Duration::from_secs(1);
    //         let ticker = crossbeam_channel::tick(interval);
    //         loop {
    //             ticker.recv().unwrap();
    //             let _ = pub_sender.send(());
    //         }
    //     };
    //     self.runtime.spawn(f);
    // }

    // pub async fn query(&self, _opt: QueryOption) -> Result<Option<Entry>> {
    //     Ok(None)
    // }

    // Compact TSM files in database into bigger TSM files.
<<<<<<< HEAD
    pub async fn compact(&self, database: &str) {
        let db = self.version_set.read().get_db(database);
        if let Some(db) = db {
            // TODO: stop current and prevent next flush and compaction.
            let read_db = db.read();
            for (ts_family_id, ts_family) in read_db.ts_families() {
                let req = ts_family.read().pick_compaction();
                if let Some(compact_req) = req {
                    match compaction::run_compaction_job(compact_req, self.global_ctx.clone()).await
                    {
=======
    pub fn compact(&self, database: &str) {
        let database = self.version_set.read().get_db(database);
        if let Some(db) = database {
            // TODO: stop current and prevent next flush and compaction.
            for (ts_family_id, ts_family) in db.read().ts_families() {
                let compact_req = ts_family.read().pick_compaction();
                if let Some(req) = compact_req {
                    match compaction::run_compaction_job(req, self.global_ctx.clone()) {
>>>>>>> 7a4842a9
                        Ok(Some(version_edit)) => {
                            let (summary_tx, summary_rx) = oneshot::channel();
                            let ret = self.summary_task_sender.send(SummaryTask {
                                edits: vec![version_edit],
                                cb: summary_tx,
                            });

                            // let _ = summary_rx.await;
                        }
                        Ok(None) => {
                            info!("There is nothing to compact.");
                        }
                        Err(e) => {
                            error!("Compaction job failed: {}", e);
                        }
                    }
                }
            }
        }
    }

    pub fn get_db(&self, database: &str) -> Result<Arc<RwLock<Database>>> {
        let db = self
            .version_set
            .read()
            .get_db(database)
            .ok_or(DatabaseNotFound {
                database: database.to_string(),
            })?;
        Ok(db)
    }
}

#[async_trait::async_trait]
impl Engine for TsKv {
    async fn write(&self, write_batch: WritePointsRpcRequest) -> Result<WritePointsRpcResponse> {
        let points = Arc::new(write_batch.points);
        let fb_points = flatbuffers::root::<fb_models::Points>(&points)
            .context(error::InvalidFlatbufferSnafu)?;

        let db_name = String::from_utf8(fb_points.db().unwrap().to_vec())
            .map_err(|err| Error::ErrCharacterSet)?;

        let db_warp = self.version_set.read().get_db(&db_name);
        let db = match db_warp {
            Some(database) => database,
            None => self
                .version_set
                .write()
                .create_db(DatabaseSchema::new(&db_name))?,
        };
        let write_group = db.read().build_write_group(fb_points.points().unwrap())?;

        let mut seq = 0;
        if self.options.wal.enabled {
            let (cb, rx) = oneshot::channel();
<<<<<<< HEAD
            let mut enc_points = Vec::with_capacity(points.len() / 2);
            get_str_codec(Encoding::Snappy)
=======
            let mut enc_points = Vec::new();
            let coder = get_str_codec(Encoding::Zstd);
            coder
>>>>>>> 7a4842a9
                .encode(&[&points], &mut enc_points)
                .map_err(|_| Error::Send)?;
            self.wal_sender
                .send(WalTask::Write {
                    cb,
                    points: Arc::new(enc_points),
                })
                .map_err(|err| Error::Send)?;
            seq = rx.await.context(error::ReceiveSnafu)??.0;
        }

        let opt_tsf = db.read().get_tsfamily_random();
        let tsf = match opt_tsf {
            Some(v) => v,
            None => db.write().add_tsfamily(
                self.global_ctx.tsfamily_id_next(),
                seq,
                self.summary_task_sender.clone(),
                self.flush_task_sender.clone(),
            ),
        };

        tsf.read().put_points(seq, write_group);
        tsf.write().check_to_flush();
        Ok(WritePointsRpcResponse {
            version: 1,
            points: vec![],
        })
    }

    async fn write_from_wal(
        &self,
        write_batch: WritePointsRpcRequest,
        seq: u64,
    ) -> Result<WritePointsRpcResponse> {
        let points = Arc::new(write_batch.points);
        let fb_points = flatbuffers::root::<fb_models::Points>(&points)
            .context(error::InvalidFlatbufferSnafu)?;

        let db_name = String::from_utf8(fb_points.db().unwrap().to_vec())
            .map_err(|err| Error::ErrCharacterSet)?;

        let db = self
            .version_set
            .write()
            .create_db(DatabaseSchema::new(&db_name))?;

        let write_group = db.read().build_write_group(fb_points.points().unwrap())?;

        let opt_tsf = db.read().get_tsfamily_random();
        let tsf = match opt_tsf {
            Some(v) => v,
            None => db.write().add_tsfamily(
                self.global_ctx.tsfamily_id_next(),
                seq,
                self.summary_task_sender.clone(),
                self.flush_task_sender.clone(),
            ),
        };

        tsf.read().put_points(seq, write_group);

        return Ok(WritePointsRpcResponse {
            version: 1,
            points: vec![],
        });
    }

    fn create_database(&self, schema: &DatabaseSchema) -> Result<()> {
        if self.version_set.read().db_exists(&schema.name) {
            return Err(Error::DatabaseAlreadyExists {
                database: schema.name.clone(),
            });
        }
        self.version_set.write().create_db(schema.clone())?;
        Ok(())
    }

    fn alter_database(&self, schema: &DatabaseSchema) -> Result<()> {
        let db = self
            .version_set
            .write()
            .get_db(&schema.name)
            .ok_or(DatabaseNotFound {
                database: schema.name.clone(),
            })?;
        db.write().alter_db_schema(schema.clone())?;
        Ok(())
    }

    fn list_databases(&self) -> Result<Vec<String>> {
        let version_set = self.version_set.read();
        let dbs = version_set.get_all_db();

        let mut db = Vec::new();
        for (name, _) in dbs.iter() {
            db.push(name.clone())
        }

        Ok(db)
    }

    fn list_tables(&self, database: &str) -> Result<Vec<String>> {
        if let Some(db) = self.version_set.read().get_db(database) {
            Ok(db.read().get_index().list_tables())
        } else {
            error!("Database {}, not found", database);
            Err(Error::DatabaseNotFound {
                database: database.to_string(),
            })
        }
    }

    fn get_db_schema(&self, name: &str) -> Option<DatabaseSchema> {
        self.version_set.read().get_db_schema(name)
    }

    fn drop_database(&self, database: &str) -> Result<()> {
        let database = database.to_string();

        if let Some(db) = self.version_set.write().delete_db(&database) {
            let mut db_wlock = db.write();
            let ts_family_ids: Vec<TseriesFamilyId> = db_wlock
                .ts_families()
                .iter()
                .map(|(tsf_id, tsf)| *tsf_id)
                .collect();
            for ts_family_id in ts_family_ids {
                db_wlock.del_tsfamily(ts_family_id, self.summary_task_sender.clone());
            }
            index_manger(db_wlock.get_index().path())
                .write()
                .remove_db_index(&database);
        }

        let idx_dir = self.options.storage.index_dir(&database);
        if let Err(e) = std::fs::remove_dir_all(&idx_dir) {
            error!("Failed to remove dir '{}', e: {}", idx_dir.display(), e);
        }
        let db_dir = self.options.storage.database_dir(&database);
        if let Err(e) = std::fs::remove_dir_all(&db_dir) {
            error!("Failed to remove dir '{}', e: {}", db_dir.display(), e);
        }

        Ok(())
    }

    fn create_table(&self, schema: &TableSchema) -> Result<()> {
        if let Some(db) = self.version_set.write().get_db(&schema.db()) {
            db.read()
                .get_index()
                .create_table(schema)
                .map_err(|e| {
                    error!("failed create database '{}'", e);
                    e
                })
                .context(IndexErrSnafu)
        } else {
            error!("Database {}, not found", schema.db());
            Err(Error::DatabaseNotFound {
                database: schema.db(),
            })
        }
    }

    fn drop_table(&self, database: &str, table: &str) -> Result<()> {
        // TODO Create global DropTable flag for droping the same table at the same time.
        let version_set = self.version_set.clone();
        let database = database.to_string();
        let table = table.to_string();
        self.runtime
            .block_on(database::delete_table_async(database, table, version_set))?;
        Ok(())
    }

    fn delete_columns(
        &self,
        database: &str,
        series_ids: &[SeriesId],
        field_ids: &[ColumnId],
    ) -> Result<()> {
        let storage_field_ids: Vec<u64> = series_ids
            .iter()
            .flat_map(|sid| field_ids.iter().map(|fid| unite_id(*fid as u64, *sid)))
            .collect();

        if let Some(db) = self.version_set.read().get_db(database) {
            for (ts_family_id, ts_family) in db.read().ts_families().iter() {
                ts_family.write().delete_columns(&storage_field_ids);

                let version = ts_family.read().super_version();
                for column_file in version
                    .version
                    .column_files(&storage_field_ids, &TimeRange::all())
                {
                    column_file.add_tombstone(&storage_field_ids, &TimeRange::all())?;
                }
            }
        }

        Ok(())
    }

    fn delete_series(
        &self,
        database: &str,
        series_ids: &[SeriesId],
        field_ids: &[ColumnId],
        time_range: &TimeRange,
    ) -> Result<()> {
        let storage_field_ids: Vec<u64> = series_ids
            .iter()
            .flat_map(|sid| field_ids.iter().map(|fid| unite_id(*fid as u64, *sid)))
            .collect();
        let res = self.version_set.read().get_db(database);
        if let Some(db) = res {
            let readable_db = db.read();
            for (ts_family_id, ts_family) in readable_db.ts_families() {
                // TODO Cancel current and prevent next flush or compaction in TseriesFamily provisionally.
                ts_family
                    .write()
<<<<<<< HEAD
                    .delete_cache(&storage_field_ids, time_range);
=======
                    .delete_series(&storage_field_ids, time_range);

>>>>>>> 7a4842a9
                let version = ts_family.read().super_version();
                for column_file in version.version.column_files(&storage_field_ids, time_range) {
                    self.runtime
                        .block_on(column_file.add_tombstone(&storage_field_ids, time_range))?;
                }
<<<<<<< HEAD
            }
        };
=======
                // TODO Start next flush or compaction.
            }
        }
>>>>>>> 7a4842a9
        Ok(())
    }

    fn get_table_schema(&self, name: &str, tab: &str) -> Result<Option<TableSchema>> {
        if let Some(db) = self.version_set.read().get_db(name) {
            let val = db
                .read()
                .get_table_schema(tab)
                .context(error::IndexErrSnafu)?;
            return Ok(val);
        }

        Ok(None)
    }

    fn get_series_id_list(&self, name: &str, tab: &str, tags: &[Tag]) -> IndexResult<Vec<u64>> {
        if let Some(db) = self.version_set.read().get_db(name) {
            return db.read().get_index().get_series_id_list(tab, tags);
        }

        Ok(vec![])
    }

    fn get_series_id_by_filter(
        &self,
        name: &str,
        tab: &str,
        filter: &ColumnDomains<String>,
    ) -> IndexResult<Vec<u64>> {
        let result = if let Some(db) = self.version_set.read().get_db(name) {
            if filter.is_all() {
                // Match all records
                debug!("pushed tags filter is All.");
                db.read().get_index().get_series_id_list(tab, &[])
            } else if filter.is_none() {
                // Does not match any record, return null
                debug!("pushed tags filter is None.");
                Ok(vec![])
            } else {
                // No error will be reported here
                debug!("pushed tags filter is {:?}.", filter);
                let domains = unsafe { filter.domains_unsafe() };
                db.read()
                    .get_index()
                    .get_series_ids_by_domains(tab, domains)
            }
        } else {
            Ok(vec![])
        };

        result
    }

    fn get_series_key(&self, name: &str, sid: u64) -> IndexResult<Option<SeriesKey>> {
        if let Some(db) = self.version_set.read().get_db(name) {
            return db.read().get_series_key(sid);
        }

        Ok(None)
    }

    fn get_db_version(&self, db: &str) -> Result<Option<Arc<SuperVersion>>> {
        let version_set = self.version_set.read();
        if !version_set.db_exists(db) {
            return Err(Error::DatabaseNotFound {
                database: db.to_string(),
            });
        }
        if let Some(tsf) = version_set.get_tsfamily_by_name(db) {
            Ok(Some(tsf.read().super_version()))
        } else {
            warn!("ts_family with db name '{}' not found.", db);
            Ok(None)
        }
    }

    fn add_table_column(&self, database: &str, table: &str, column: TableColumn) -> Result<()> {
        let db = self.get_db(database)?;
        db.read()
            .add_table_column(table, column)
            .context(IndexErrSnafu)?;
        Ok(())
    }

    fn drop_table_column(&self, database: &str, table: &str, column_name: &str) -> Result<()> {
        let db = self.get_db(database)?;
        let schema = db
            .read()
            .get_tskv_table_schema(table)
            .context(IndexErrSnafu)?;
        let column_id = schema
            .column(column_name)
            .ok_or(Error::NotFoundField {
                reason: column_name.to_string(),
            })?
            .id;
        db.read()
            .drop_table_column(table, column_name)
            .context(IndexErrSnafu)?;
        let sid = db
            .read()
            .get_index()
            .get_series_id_list(table, &[])
            .context(IndexErrSnafu)?;
        self.delete_columns(database, &sid, &[column_id])?;
        Ok(())
    }

    fn change_table_column(
        &self,
        database: &str,
        table: &str,
        column_name: &str,
        new_column: TableColumn,
    ) -> Result<()> {
        let db = self.get_db(database)?;
        db.read()
            .change_table_column(table, column_name, new_column)
            .context(IndexErrSnafu)?;
        Ok(())
    }
}

#[cfg(test)]
mod test {
    use config::get_config;
    use flatbuffers::{FlatBufferBuilder, WIPOffset};
    use models::utils::now_timestamp;
    use models::{ColumnId, InMemPoint, SeriesId, SeriesKey, Timestamp};
    use protos::{models::Points, models_helper};
    use std::collections::HashMap;
    use std::sync::{atomic, Arc};
    use tokio::runtime::{self, Runtime};

    use crate::{engine::Engine, error, tsm::DataBlock, Options, TimeRange, TsKv};
    use std::sync::atomic::{AtomicI64, Ordering};
    use tokio::sync::watch;

    #[tokio::test]
    #[ignore]
    async fn test_compact() {
        trace::init_default_global_tracing("tskv_log", "tskv.log", "info");
        let config = get_config("/tmp/test/config/config.toml");
        let opt = Options::from(&config);
        let tskv = TsKv::open(opt, Arc::new(Runtime::new().unwrap()))
            .await
            .unwrap();
        tskv.compact("public").await;
    }

    async fn prepare(tskv: &TsKv, database: &str, table: &str, time_range: &TimeRange) {
        let mut fbb = FlatBufferBuilder::new();
        let points = models_helper::create_random_points_with_delta(&mut fbb, 10);
        fbb.finish(points, None);
        let points_data = fbb.finished_data();

        let write_batch = protos::kv_service::WritePointsRpcRequest {
            version: 1,
            points: points_data.to_vec(),
        };
        tskv.write(write_batch).await.unwrap();

        {
            let table_schema = tskv.get_table_schema(database, table).unwrap().unwrap();
            let series_ids = tskv.get_series_id_list(database, table, &[]).unwrap();

            let field_ids: Vec<ColumnId> = table_schema.columns().iter().map(|f| f.id).collect();
            // let result: HashMap<SeriesId, HashMap<ColumnId, Vec<DataBlock>>> =
            // tskv.read(database, series_ids, time_range, field_ids);
            // println!("Result items: {}", result.len());
        }
    }
    #[test]
    #[ignore]
    fn test_drop_table_database() {
        let base_dir = "/tmp/test/tskv/drop_table".to_string();
        let _ = std::fs::remove_dir_all(&base_dir);
        trace::init_default_global_tracing("tskv_log", "tskv.log", "debug");

        let runtime = Arc::new(
            runtime::Builder::new_multi_thread()
                .enable_all()
                .build()
                .unwrap(),
        );

        runtime.clone().block_on(async move {
            let mut config = get_config("../config/config.toml").clone();
            config.storage.path = base_dir;
            // TODO Add test case for `max_buffer_size = 0`.
            // config.cache.max_buffer_size = 0;
            let opt = Options::from(&config);
            let tskv = TsKv::open(opt, runtime).await.unwrap();

            let database = "db";
            let table = "table";
            let time_range = TimeRange::new(i64::MIN, i64::MAX);

            prepare(&tskv, database, table, &time_range).await;

            tskv.drop_table(database, table).unwrap();

            {
                let table_schema = tskv.get_table_schema(database, table).unwrap();
                assert!(table_schema.is_none());

                let series_ids = tskv.get_series_id_list(database, table, &[]).unwrap();
                assert!(series_ids.is_empty());
            }

            tskv.drop_database(database).unwrap();

            {
                let db = tskv.version_set.read().get_db(database);
                assert!(db.is_none());

                let table_schema = tskv.get_table_schema(database, table).unwrap();
                assert!(table_schema.is_none());

                let series_ids = tskv.get_series_id_list(database, table, &[]).unwrap();
                assert!(series_ids.is_empty());
            }
        });
    }
}<|MERGE_RESOLUTION|>--- conflicted
+++ resolved
@@ -37,8 +37,8 @@
 use trace::{debug, error, info, trace, warn};
 
 use crate::database::Database;
-use crate::file_system::file_manager::{self, init_file_manager, FileManager};
-use crate::file_system::Options as FileOptions;
+use crate::file_system::file_manager;
+use crate::file_system::file_manager::FileManager;
 use crate::index::index_manger;
 use crate::index::IndexError::TableNotFound;
 use crate::Error::{DatabaseNotFound, IndexErr};
@@ -80,12 +80,6 @@
 impl TsKv {
     pub async fn open(opt: Options, runtime: Arc<Runtime>) -> Result<TsKv> {
         let shared_options = Arc::new(opt);
-        init_file_manager(
-            FileOptions::default()
-                .max_resident(shared_options.storage.dio_max_resident)
-                .max_non_resident(shared_options.storage.dio_max_non_resident)
-                .page_len_scale(shared_options.storage.dio_page_len_scale),
-        );
         let (flush_task_sender, flush_task_receiver) = mpsc::unbounded_channel();
         let (compact_task_sender, compact_task_receiver) = mpsc::unbounded_channel();
         let (wal_sender, wal_receiver) = mpsc::unbounded_channel();
@@ -252,21 +246,12 @@
                 if let Some(tsf) = ts_family {
                     info!("Starting compaction on ts_family {}", ts_family_id);
                     let start = Instant::now();
-<<<<<<< HEAD
-                    let req = tsf.read().pick_compaction();
-                    if let Some(compact_req) = req {
-                        let database = compact_req.database.clone();
-                        let compact_ts_family = compact_req.ts_family_id;
-                        let out_level = compact_req.out_level;
-                        match compaction::run_compaction_job(compact_req, ctx.clone()).await {
-=======
                     let compact_req = tsf.read().pick_compaction();
                     if let Some(req) = compact_req {
                         let database = req.database.clone();
                         let compact_ts_family = req.ts_family_id;
                         let out_level = req.out_level;
-                        match compaction::run_compaction_job(req, ctx.clone()) {
->>>>>>> 7a4842a9
+                        match compaction::run_compaction_job(req, ctx.clone()).await {
                             Ok(Some(version_edit)) => {
                                 incr_compaction_success();
                                 let (summary_tx, summary_rx) = oneshot::channel();
@@ -287,7 +272,7 @@
                             }
                             Err(e) => {
                                 incr_compaction_failed();
-                                error!("Compaction job failed: {}", e);
+                                error!("Compaction job failed: {:?}", e);
                             }
                         }
                     }
@@ -330,27 +315,14 @@
     // }
 
     // Compact TSM files in database into bigger TSM files.
-<<<<<<< HEAD
     pub async fn compact(&self, database: &str) {
-        let db = self.version_set.read().get_db(database);
-        if let Some(db) = db {
-            // TODO: stop current and prevent next flush and compaction.
-            let read_db = db.read();
-            for (ts_family_id, ts_family) in read_db.ts_families() {
-                let req = ts_family.read().pick_compaction();
-                if let Some(compact_req) = req {
-                    match compaction::run_compaction_job(compact_req, self.global_ctx.clone()).await
-                    {
-=======
-    pub fn compact(&self, database: &str) {
         let database = self.version_set.read().get_db(database);
         if let Some(db) = database {
             // TODO: stop current and prevent next flush and compaction.
             for (ts_family_id, ts_family) in db.read().ts_families() {
                 let compact_req = ts_family.read().pick_compaction();
                 if let Some(req) = compact_req {
-                    match compaction::run_compaction_job(req, self.global_ctx.clone()) {
->>>>>>> 7a4842a9
+                    match compaction::run_compaction_job(req, self.global_ctx.clone()).await {
                         Ok(Some(version_edit)) => {
                             let (summary_tx, summary_rx) = oneshot::channel();
                             let ret = self.summary_task_sender.send(SummaryTask {
@@ -364,7 +336,7 @@
                             info!("There is nothing to compact.");
                         }
                         Err(e) => {
-                            error!("Compaction job failed: {}", e);
+                            error!("Compaction job failed: {:?}", e);
                         }
                     }
                 }
@@ -407,14 +379,8 @@
         let mut seq = 0;
         if self.options.wal.enabled {
             let (cb, rx) = oneshot::channel();
-<<<<<<< HEAD
             let mut enc_points = Vec::with_capacity(points.len() / 2);
-            get_str_codec(Encoding::Snappy)
-=======
-            let mut enc_points = Vec::new();
-            let coder = get_str_codec(Encoding::Zstd);
-            coder
->>>>>>> 7a4842a9
+            get_str_codec(Encoding::Zstd)
                 .encode(&[&points], &mut enc_points)
                 .map_err(|_| Error::Send)?;
             self.wal_sender
@@ -568,7 +534,7 @@
                 .get_index()
                 .create_table(schema)
                 .map_err(|e| {
-                    error!("failed create database '{}'", e);
+                    error!("failed create database '{:?}'", e);
                     e
                 })
                 .context(IndexErrSnafu)
@@ -610,7 +576,9 @@
                     .version
                     .column_files(&storage_field_ids, &TimeRange::all())
                 {
-                    column_file.add_tombstone(&storage_field_ids, &TimeRange::all())?;
+                    self.runtime.block_on(
+                        column_file.add_tombstone(&storage_field_ids, &TimeRange::all()),
+                    )?;
                 }
             }
         }
@@ -636,25 +604,16 @@
                 // TODO Cancel current and prevent next flush or compaction in TseriesFamily provisionally.
                 ts_family
                     .write()
-<<<<<<< HEAD
-                    .delete_cache(&storage_field_ids, time_range);
-=======
                     .delete_series(&storage_field_ids, time_range);
 
->>>>>>> 7a4842a9
                 let version = ts_family.read().super_version();
                 for column_file in version.version.column_files(&storage_field_ids, time_range) {
                     self.runtime
                         .block_on(column_file.add_tombstone(&storage_field_ids, time_range))?;
                 }
-<<<<<<< HEAD
-            }
-        };
-=======
                 // TODO Start next flush or compaction.
             }
         }
->>>>>>> 7a4842a9
         Ok(())
     }
 
@@ -805,78 +764,78 @@
         tskv.compact("public").await;
     }
 
-    async fn prepare(tskv: &TsKv, database: &str, table: &str, time_range: &TimeRange) {
-        let mut fbb = FlatBufferBuilder::new();
-        let points = models_helper::create_random_points_with_delta(&mut fbb, 10);
-        fbb.finish(points, None);
-        let points_data = fbb.finished_data();
-
-        let write_batch = protos::kv_service::WritePointsRpcRequest {
-            version: 1,
-            points: points_data.to_vec(),
-        };
-        tskv.write(write_batch).await.unwrap();
-
-        {
-            let table_schema = tskv.get_table_schema(database, table).unwrap().unwrap();
-            let series_ids = tskv.get_series_id_list(database, table, &[]).unwrap();
-
-            let field_ids: Vec<ColumnId> = table_schema.columns().iter().map(|f| f.id).collect();
-            // let result: HashMap<SeriesId, HashMap<ColumnId, Vec<DataBlock>>> =
-            // tskv.read(database, series_ids, time_range, field_ids);
-            // println!("Result items: {}", result.len());
-        }
-    }
-    #[test]
-    #[ignore]
-    fn test_drop_table_database() {
-        let base_dir = "/tmp/test/tskv/drop_table".to_string();
-        let _ = std::fs::remove_dir_all(&base_dir);
-        trace::init_default_global_tracing("tskv_log", "tskv.log", "debug");
-
-        let runtime = Arc::new(
-            runtime::Builder::new_multi_thread()
-                .enable_all()
-                .build()
-                .unwrap(),
-        );
-
-        runtime.clone().block_on(async move {
-            let mut config = get_config("../config/config.toml").clone();
-            config.storage.path = base_dir;
-            // TODO Add test case for `max_buffer_size = 0`.
-            // config.cache.max_buffer_size = 0;
-            let opt = Options::from(&config);
-            let tskv = TsKv::open(opt, runtime).await.unwrap();
-
-            let database = "db";
-            let table = "table";
-            let time_range = TimeRange::new(i64::MIN, i64::MAX);
-
-            prepare(&tskv, database, table, &time_range).await;
-
-            tskv.drop_table(database, table).unwrap();
-
-            {
-                let table_schema = tskv.get_table_schema(database, table).unwrap();
-                assert!(table_schema.is_none());
-
-                let series_ids = tskv.get_series_id_list(database, table, &[]).unwrap();
-                assert!(series_ids.is_empty());
-            }
-
-            tskv.drop_database(database).unwrap();
-
-            {
-                let db = tskv.version_set.read().get_db(database);
-                assert!(db.is_none());
-
-                let table_schema = tskv.get_table_schema(database, table).unwrap();
-                assert!(table_schema.is_none());
-
-                let series_ids = tskv.get_series_id_list(database, table, &[]).unwrap();
-                assert!(series_ids.is_empty());
-            }
-        });
-    }
+    // async fn prepare(tskv: &TsKv, database: &str, table: &str, time_range: &TimeRange) {
+    //     let mut fbb = FlatBufferBuilder::new();
+    //     let points = models_helper::create_random_points_with_delta(&mut fbb, 10);
+    //     fbb.finish(points, None);
+    //     let points_data = fbb.finished_data();
+    //
+    //     let write_batch = protos::kv_service::WritePointsRpcRequest {
+    //         version: 1,
+    //         points: points_data.to_vec(),
+    //     };
+    //     tskv.write(write_batch).await.unwrap();
+    //
+    //     {
+    //         let table_schema = tskv.get_table_schema(database, table).unwrap().unwrap();
+    //         let series_ids = tskv.get_series_id_list(database, table, &[]).unwrap();
+    //
+    //         let field_ids: Vec<ColumnId> = table_schema.columns().iter().map(|f| f.id).collect();
+    //         // let result: HashMap<SeriesId, HashMap<ColumnId, Vec<DataBlock>>> =
+    //         // tskv.read(database, series_ids, time_range, field_ids);
+    //         // println!("Result items: {}", result.len());
+    //     }
+    // }
+    // #[test]
+    // #[ignore]
+    // fn test_drop_table_database() {
+    //     let base_dir = "/tmp/test/tskv/drop_table".to_string();
+    //     let _ = std::fs::remove_dir_all(&base_dir);
+    //     trace::init_default_global_tracing("tskv_log", "tskv.log", "debug");
+    //
+    //     let runtime = Arc::new(
+    //         runtime::Builder::new_multi_thread()
+    //             .enable_all()
+    //             .build()
+    //             .unwrap(),
+    //     );
+    //
+    //     runtime.clone().block_on(async move {
+    //         let mut config = get_config("../config/config.toml").clone();
+    //         config.storage.path = base_dir;
+    //         // TODO Add test case for `max_buffer_size = 0`.
+    //         // config.cache.max_buffer_size = 0;
+    //         let opt = Options::from(&config);
+    //         let tskv = TsKv::open(opt, runtime).await.unwrap();
+    //
+    //         let database = "db";
+    //         let table = "table";
+    //         let time_range = TimeRange::new(i64::MIN, i64::MAX);
+    //
+    //         prepare(&tskv, database, table, &time_range).await;
+    //
+    //         tskv.drop_table(database, table).unwrap();
+    //
+    //         {
+    //             let table_schema = tskv.get_table_schema(database, table).unwrap();
+    //             assert!(table_schema.is_none());
+    //
+    //             let series_ids = tskv.get_series_id_list(database, table, &[]).unwrap();
+    //             assert!(series_ids.is_empty());
+    //         }
+    //
+    //         tskv.drop_database(database).unwrap();
+    //
+    //         {
+    //             let db = tskv.version_set.read().get_db(database);
+    //             assert!(db.is_none());
+    //
+    //             let table_schema = tskv.get_table_schema(database, table).unwrap();
+    //             assert!(table_schema.is_none());
+    //
+    //             let series_ids = tskv.get_series_id_list(database, table, &[]).unwrap();
+    //             assert!(series_ids.is_empty());
+    //         }
+    //     });
+    // }
 }