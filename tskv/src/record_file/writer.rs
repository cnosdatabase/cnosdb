--- conflicted
+++ resolved
@@ -8,17 +8,10 @@
     file_crc_source_len, reader, RecordDataType, FILE_FOOTER_LEN, FILE_MAGIC_NUMBER,
     FILE_MAGIC_NUMBER_LEN, RECORD_MAGIC_NUMBER,
 };
-<<<<<<< HEAD
 use crate::error::{self, TskvError, TskvResult};
-use crate::file_system::file::async_file::AsyncFile;
-use crate::file_system::file::IFile;
-use crate::file_system::file_manager;
-=======
-use crate::error::{self, Error, Result};
 use crate::file_system::async_filesystem::{LocalFileSystem, LocalFileType};
 use crate::file_system::file::stream_writer::FileStreamWriter;
 use crate::file_system::FileSystem;
->>>>>>> b0e377f0
 
 pub struct Writer {
     path: PathBuf,
@@ -33,7 +26,7 @@
         let mut file = file_system
             .open_file_writer(path)
             .await
-            .map_err(|e| Error::FileSystemError { source: e })?;
+            .map_err(|e| TskvError::FileSystemError { source: e })?;
         if file.is_empty() {
             // For new file, write file magic number, next write is at 4.
             file.write(&FILE_MAGIC_NUMBER.to_be_bytes())
@@ -123,14 +116,14 @@
         }
 
         // Write record header and record data.
-        let written_size = self
-            .file
-            .write_vec(&write_buf)
-            .await
-            .map_err(|e| TskvError::WriteFile {
-                path: self.path.clone(),
-                source: e,
-            })?;
+        let written_size =
+            self.file
+                .write_vec(&write_buf)
+                .await
+                .map_err(|e| TskvError::WriteFile {
+                    path: self.path.clone(),
+                    source: e,
+                })?;
         Ok(written_size)
     }
 
@@ -143,7 +136,7 @@
         let file = file_system
             .open_file_reader(&self.path)
             .await
-            .map_err(|e| Error::FileSystemError { source: e })?;
+            .map_err(|e| TskvError::FileSystemError { source: e })?;
         file.read_at(FILE_MAGIC_NUMBER_LEN, &mut buf)
             .await
             .map_err(|e| TskvError::ReadFile {
@@ -156,56 +149,33 @@
         footer[4..8].copy_from_slice(&crc.to_be_bytes());
         self.footer = Some(*footer);
 
-<<<<<<< HEAD
-        let written_size =
-            self.file
-                .write_at(self.pos, footer)
-                .await
-                .map_err(|e| TskvError::WriteFile {
-                    path: self.path.clone(),
-                    source: e,
-                })?;
-=======
         let written_size = self
             .file
             .write(footer)
             .await
-            .map_err(|e| Error::WriteFile {
+            .map_err(|e| TskvError::WriteFile {
                 path: self.path.clone(),
                 source: e,
             })?;
->>>>>>> b0e377f0
         // Only add file_size, does not add pos
         Ok(written_size)
     }
 
-<<<<<<< HEAD
     pub async fn truncate(&mut self, size: u64) -> TskvResult<()> {
-        self.file.truncate(size).await?;
-        self.pos = size;
-        self.file_size = size;
-=======
-    pub async fn truncate(&mut self, size: u64) -> Result<()> {
         self.file.truncate(size as usize).await?;
->>>>>>> b0e377f0
 
         Ok(())
     }
 
-<<<<<<< HEAD
-    pub async fn sync(&self) -> TskvResult<()> {
-        self.file.sync_data().await.context(error::SyncFileSnafu)
-=======
-    pub async fn sync(&mut self) -> Result<()> {
+    pub async fn sync(&mut self) -> TskvResult<()> {
         self.file.flush().await.context(error::SyncFileSnafu)
->>>>>>> b0e377f0
     }
 
     pub async fn close(&mut self) -> TskvResult<()> {
         self.sync().await
     }
 
-    pub async fn new_reader(&self) -> Result<reader::Reader> {
+    pub async fn new_reader(&self) -> TskvResult<reader::Reader> {
         let file_system = LocalFileSystem::new(LocalFileType::Mmap);
         let file = file_system.open_file_reader(&self.path).await.unwrap();
         let len = file.len()?;
