package tests

import (
	"flag"
	"fmt"
	"math/rand"
	"os"
	"strconv"
	"testing"
	"time"

	"github.com/cnosdb/cnosdb/pkg/logger"
	"github.com/cnosdb/cnosdb/vend/db/tsdb"
	"go.uber.org/zap/zapcore"
)

// Global server used by benchmarks
var benchServer Server

func TestMain(m *testing.M) {
	flag.BoolVar(&verboseServerLogs, "vv", false, "Turn on very verbose server logging.")
	flag.BoolVar(&cleanupData, "clean", true, "Clean up test data on disk.")
	flag.Int64Var(&seed, "seed", 0, "Set specific seed controlling randomness.")
	flag.Parse()

	// Set random seed if not explicitly set.
	if seed == 0 {
		seed = time.Now().UnixNano()
	}
	rand.Seed(seed)

	var r int
	for _, indexType = range tsdb.RegisteredIndexes() {
		//setup server
		c := NewConfig()
		c.RetentionPolicy.Enabled = false
		c.Monitor.StoreEnabled = false
		c.Subscriber.Enabled = false
		c.ContinuousQuery.Enabled = true
		c.Data.MaxValuesPerTag = 1000000 // 1M
		c.Data.Index = indexType
		c.Log = logger.NewDefaultLogConfig()
		c.Log.Level = zapcore.ErrorLevel
		if err := logger.InitZapLogger(c.Log); err != nil {
			fmt.Printf("parse log config: %s\n", err)
		}
		benchServer = OpenDefaultServer(c)

		if testing.Verbose() {
			fmt.Printf("================ Running all tests #{%v} index ================\n", indexType)
		}

		if curr := m.Run(); r == 0 {
			r = curr
		}

		benchServer.Close()
		if testing.Verbose() {
			fmt.Println()
		}
	}
	os.Exit(r)
}

func TestServer_DatabaseCommands(t *testing.T) {
	t.Parallel()
	s := OpenServer(NewConfig())
	defer s.Close()

	test := tests.load(t, "database_commands")

	for _, query := range test.queries {
		t.Run(query.name, func(t *testing.T) {
			if query.skip {
				t.Skipf("SKIP:: %s", query.name)
			}
			if err := query.Execute(s); err != nil {
				t.Error(query.Error(err))
			} else if !query.success() {
				t.Error(query.failureMessage())
			}
		})
	}
}

func TestServer_Query_DropAndRecreateDatabase(t *testing.T) {
	t.Parallel()
	s := OpenServer(NewConfig())
	defer s.Close()

	test := tests.load(t, "drop_and_recreate_database")

	if err := s.CreateDatabaseAndRetentionPolicy(test.database(), NewRetentionPolicySpec(test.retentionPolicy(), 1, 0), true); err != nil {
		t.Fatal(err)
	}

	for i, query := range test.queries {
		t.Run(query.name, func(t *testing.T) {
			if i == 0 {
				if err := test.init(s); err != nil {
					t.Fatalf("test init failed: %s", err)
				}
			}
			if query.skip {
				t.Skipf("SKIP:: %s", query.name)
			}
			if err := query.Execute(s); err != nil {
				t.Error(query.Error(err))
			} else if !query.success() {
				t.Error(query.failureMessage())
			}
		})
	}
}

func TestServer_Query_DropDatabaseIsolated(t *testing.T) {
	t.Parallel()
	s := OpenServer(NewConfig())
	defer s.Close()

	test := tests.load(t, "drop_database_isolated")

	if err := s.CreateDatabaseAndRetentionPolicy(test.database(), NewRetentionPolicySpec(test.retentionPolicy(), 1, 0), true); err != nil {
		t.Fatal(err)
	}
	if err := s.CreateDatabaseAndRetentionPolicy("db1", NewRetentionPolicySpec("rp1", 1, 0), true); err != nil {
		t.Fatal(err)
	}

	for i, query := range test.queries {
		t.Run(query.name, func(t *testing.T) {
			if i == 0 {
				if err := test.init(s); err != nil {
					t.Fatalf("test init failed: %s", err)
				}
			}
			if query.skip {
				t.Skipf("SKIP:: %s", query.name)
			}
			if err := query.Execute(s); err != nil {
				t.Error(query.Error(err))
			} else if !query.success() {
				t.Error(query.failureMessage())
			}
		})
	}
}

func TestServer_Query_DeleteSeries(t *testing.T) {
	t.Parallel()
	s := OpenServer(NewConfig())
	defer s.Close()

	test := tests.load(t, "delete_series_time")

	if err := s.CreateDatabaseAndRetentionPolicy(test.database(), NewRetentionPolicySpec(test.retentionPolicy(), 1, 0), true); err != nil {
		t.Fatal(err)
	}

	for i, query := range test.queries {
		if i == 0 {
			if err := test.init(s); err != nil {
				t.Fatalf("test init failed: %s", err)
			}
		}
		if query.skip {
			t.Logf("SKIP:: %s", query.name)
			continue
		}
		if err := query.Execute(s); err != nil {
			t.Error(query.Error(err))
		} else if !query.success() {
			t.Error(query.failureMessage())
		}
	}
}

func TestServer_Query_DeleteSeries_TagFilter(t *testing.T) {
	t.Parallel()
	s := OpenServer(NewConfig())
	defer s.Close()

	test := tests.load(t, "delete_series_time_tag_filter")

	if err := s.CreateDatabaseAndRetentionPolicy(test.database(), NewRetentionPolicySpec(test.retentionPolicy(), 1, 0), true); err != nil {
		t.Fatal(err)
	}

	for i, query := range test.queries {
		t.Run(query.name, func(t *testing.T) {
			if i == 0 {
				if err := test.init(s); err != nil {
					t.Fatalf("test init failed: %s", err)
				}
			}
			if query.skip {
				t.Skipf("SKIP:: %s", query.name)
			}
			if err := query.Execute(s); err != nil {
				t.Error(query.Error(err))
			} else if !query.success() {
				t.Error(query.failureMessage())
			}
		})
	}
}

func TestServer_Query_DropAndRecreateSeries(t *testing.T) {
	t.Parallel()
	s := OpenServer(NewConfig())
	defer s.Close()

	test := tests.load(t, "drop_and_recreate_series")

	if err := s.CreateDatabaseAndRetentionPolicy(test.database(), NewRetentionPolicySpec(test.retentionPolicy(), 1, 0), true); err != nil {
		t.Fatal(err)
	}

	for i, query := range test.queries {
		t.Run(query.name, func(t *testing.T) {
			if i == 0 {
				if err := test.init(s); err != nil {
					t.Fatalf("test init failed: %s", err)
				}
			}
			if query.skip {
				t.Skipf("SKIP:: %s", query.name)
			}
			if err := query.Execute(s); err != nil {
				t.Error(query.Error(err))
			} else if !query.success() {
				t.Error(query.failureMessage())
			}
		})
	}

	// Re-write data and test again.
	retest := tests.load(t, "drop_and_recreate_series_retest")

	for i, query := range retest.queries {
		t.Run(query.name, func(t *testing.T) {
			if i == 0 {
				if err := retest.init(s); err != nil {
					t.Fatalf("test init failed: %s", err)
				}
			}
			if query.skip {
				t.Skipf("SKIP:: %s", query.name)
			}
			if err := query.Execute(s); err != nil {
				t.Error(query.Error(err))
			} else if !query.success() {
				t.Error(query.failureMessage())
			}
		})
	}
}

func TestServer_Query_DropSeriesFromRegex(t *testing.T) {
	t.Parallel()
	s := OpenServer(NewConfig())
	defer s.Close()

	test := tests.load(t, "drop_series_from_regex")

	if err := s.CreateDatabaseAndRetentionPolicy(test.database(), NewRetentionPolicySpec(test.retentionPolicy(), 1, 0), true); err != nil {
		t.Fatal(err)
	}

	for i, query := range test.queries {
		t.Run(query.name, func(t *testing.T) {
			if i == 0 {
				if err := test.init(s); err != nil {
					t.Fatalf("test init failed: %s", err)
				}
			}
			if query.skip {
				t.Skipf("SKIP:: %s", query.name)
			}
			if err := query.Execute(s); err != nil {
				t.Error(query.Error(err))
			} else if !query.success() {
				t.Error(query.failureMessage())
			}
		})
	}
}

func TestServer_RetentionPolicyCommands(t *testing.T) {
	t.Parallel()
	c := NewConfig()
	c.Meta.RetentionAutoCreate = false
	s := OpenServer(c)
	defer s.Close()

	test := tests.load(t, "retention_policy_commands")

	// Create a database.
	if _, err := s.CreateDatabase(test.database()); err != nil {
		t.Fatal(err)
	}

	for _, query := range test.queries {
		t.Run(query.name, func(t *testing.T) {
			if query.skip {
				t.Skipf("SKIP:: %s", query.name)
			}
			if err := query.Execute(s); err != nil {
				t.Error(query.Error(err))
			} else if !query.success() {
				t.Error(query.failureMessage())
			}
		})
	}
}

func TestServer_DatabaseRetentionPolicyAutoCreate(t *testing.T) {
	t.Parallel()
	s := OpenServer(NewConfig())
	defer s.Close()

	test := tests.load(t, "retention_policy_auto_create")

	for _, query := range test.queries {
		t.Run(query.name, func(t *testing.T) {
			if query.skip {
				t.Skipf("SKIP:: %s", query.name)
			}
			if err := query.Execute(s); err != nil {
				t.Error(query.Error(err))
			} else if !query.success() {
				t.Error(query.failureMessage())
			}
		})
	}
}

func TestServer_ShowDatabases_NoAuth(t *testing.T) {
	t.Parallel()
	s := OpenServer(NewConfig())
	defer s.Close()

	test := tests.load(t, "show_database_no_auth")

	for _, query := range test.queries {
		t.Run(query.name, func(t *testing.T) {
			if query.skip {
				t.Skipf("SKIP:: %s", query.name)
			}
			if err := query.Execute(s); err != nil {
				t.Error(fmt.Sprintf("command: %s - err: %s", query.command, query.Error(err)))
			} else if !query.success() {
				t.Error(query.failureMessage())
			}
		})
	}
}

<<<<<<< HEAD
// Ensure the server can create a single point via line protocol with float type and read it back.
func TestServer_Write_LineProtocol_Float(t *testing.T) {
=======
// Ensure user commands work.
func TestServer_UserCommands(t *testing.T) {
>>>>>>> a4d153c8
	t.Parallel()
	s := OpenServer(NewConfig())
	defer s.Close()

<<<<<<< HEAD
	if err := s.CreateDatabaseAndRetentionPolicy("db0", NewRetentionPolicySpec("rp0", 1, 1*time.Hour), true); err != nil {
		t.Fatal(err)
	}

	now := now()
	if res, err := s.Write("db0", "rp0", `cpu,host=server01 value=1.0 `+strconv.FormatInt(now.UnixNano(), 10), nil); err != nil {
		t.Fatal(err)
	} else if exp := ``; exp != res {
		t.Fatalf("unexpected results\nexp: %s\ngot: %s\n", exp, res)
	}

	// Verify the data was written.
	if res, err := s.Query(`SELECT * FROM db0.rp0.cpu GROUP BY *`); err != nil {
		t.Fatal(err)
	} else if exp := fmt.Sprintf(`{"results":[{"statement_id":0,"series":[{"name":"cpu","tags":{"host":"server01"},"columns":["time","value"],"values":[["%s",1]]}]}]}`, now.Format(time.RFC3339Nano)); exp != res {
		t.Fatalf("unexpected results\nexp: %s\ngot: %s\n", exp, res)
=======
	// Create a database.
	if _, err := s.CreateDatabase("db0"); err != nil {
		t.Fatal(err)
	}

	test := Test{
		queries: []*Query{
			&Query{
				name:    "show users, no actual users",
				command: `SHOW USERS`,
				exp:     `{"results":[{"statement_id":0,"series":[{"columns":["user","admin"]}]}]}`,
			},
			&Query{
				name:    `create user`,
				command: "CREATE USER jdoe WITH PASSWORD '1337'",
				exp:     `{"results":[{"statement_id":0}]}`,
			},
			&Query{
				name:    "show users, 1 existing user",
				command: `SHOW USERS`,
				exp:     `{"results":[{"statement_id":0,"series":[{"columns":["user","admin"],"values":[["jdoe",false]]}]}]}`,
			},
			&Query{
				name:    "grant all priviledges to jdoe",
				command: `GRANT ALL PRIVILEGES TO jdoe`,
				exp:     `{"results":[{"statement_id":0}]}`,
			},
			&Query{
				name:    "show users, existing user as admin",
				command: `SHOW USERS`,
				exp:     `{"results":[{"statement_id":0,"series":[{"columns":["user","admin"],"values":[["jdoe",true]]}]}]}`,
			},
			&Query{
				name:    "grant DB privileges to user",
				command: `GRANT READ ON db0 TO jdoe`,
				exp:     `{"results":[{"statement_id":0}]}`,
			},
			&Query{
				name:    "revoke all privileges",
				command: `REVOKE ALL PRIVILEGES FROM jdoe`,
				exp:     `{"results":[{"statement_id":0}]}`,
			},
			&Query{
				name:    "bad create user request",
				command: `CREATE USER 0xBAD WITH PASSWORD pwd1337`,
				exp:     `{"error":"error parsing query: found 0xBAD, expected identifier at line 1, char 13"}`,
			},
			&Query{
				name:    "bad create user request, no name",
				command: `CREATE USER WITH PASSWORD pwd1337`,
				exp:     `{"error":"error parsing query: found WITH, expected identifier at line 1, char 13"}`,
			},
			&Query{
				name:    "bad create user request, no password",
				command: `CREATE USER jdoe`,
				exp:     `{"error":"error parsing query: found EOF, expected WITH at line 1, char 18"}`,
			},
			&Query{
				name:    "drop user",
				command: `DROP USER jdoe`,
				exp:     `{"results":[{"statement_id":0}]}`,
			},
			&Query{
				name:    "make sure user was dropped",
				command: `SHOW USERS`,
				exp:     `{"results":[{"statement_id":0,"series":[{"columns":["user","admin"]}]}]}`,
			},
			&Query{
				name:    "delete non existing user",
				command: `DROP USER noone`,
				exp:     `{"results":[{"statement_id":0,"error":"user not found"}]}`,
			},
		},
	}

	for _, query := range test.queries {
		t.Run(query.name, func(t *testing.T) {
			if query.skip {
				t.Skipf("SKIP:: %s", query.name)
			}
			if err := query.Execute(s); err != nil {
				t.Error(fmt.Sprintf("command: %s - err: %s", query.command, query.Error(err)))
			} else if !query.success() {
				t.Error(query.failureMessage())
			}
		})
>>>>>>> a4d153c8
	}
}<|MERGE_RESOLUTION|>--- conflicted
+++ resolved
@@ -356,35 +356,13 @@
 	}
 }
 
-<<<<<<< HEAD
-// Ensure the server can create a single point via line protocol with float type and read it back.
-func TestServer_Write_LineProtocol_Float(t *testing.T) {
-=======
+
 // Ensure user commands work.
 func TestServer_UserCommands(t *testing.T) {
->>>>>>> a4d153c8
-	t.Parallel()
-	s := OpenServer(NewConfig())
-	defer s.Close()
-
-<<<<<<< HEAD
-	if err := s.CreateDatabaseAndRetentionPolicy("db0", NewRetentionPolicySpec("rp0", 1, 1*time.Hour), true); err != nil {
-		t.Fatal(err)
-	}
-
-	now := now()
-	if res, err := s.Write("db0", "rp0", `cpu,host=server01 value=1.0 `+strconv.FormatInt(now.UnixNano(), 10), nil); err != nil {
-		t.Fatal(err)
-	} else if exp := ``; exp != res {
-		t.Fatalf("unexpected results\nexp: %s\ngot: %s\n", exp, res)
-	}
-
-	// Verify the data was written.
-	if res, err := s.Query(`SELECT * FROM db0.rp0.cpu GROUP BY *`); err != nil {
-		t.Fatal(err)
-	} else if exp := fmt.Sprintf(`{"results":[{"statement_id":0,"series":[{"name":"cpu","tags":{"host":"server01"},"columns":["time","value"],"values":[["%s",1]]}]}]}`, now.Format(time.RFC3339Nano)); exp != res {
-		t.Fatalf("unexpected results\nexp: %s\ngot: %s\n", exp, res)
-=======
+	t.Parallel()
+	s := OpenServer(NewConfig())
+	defer s.Close()
+
 	// Create a database.
 	if _, err := s.CreateDatabase("db0"); err != nil {
 		t.Fatal(err)
@@ -471,6 +449,30 @@
 				t.Error(query.failureMessage())
 			}
 		})
->>>>>>> a4d153c8
+	}
+}
+
+// Ensure the server can create a single point via line protocol with float type and read it back.
+func TestServer_Write_LineProtocol_Float(t *testing.T) {
+	t.Parallel()
+	s := OpenServer(NewConfig())
+	defer s.Close()
+
+	if err := s.CreateDatabaseAndRetentionPolicy("db0", NewRetentionPolicySpec("rp0", 1, 1*time.Hour), true); err != nil {
+		t.Fatal(err)
+	}
+
+	now := now()
+	if res, err := s.Write("db0", "rp0", `cpu,host=server01 value=1.0 `+strconv.FormatInt(now.UnixNano(), 10), nil); err != nil {
+		t.Fatal(err)
+	} else if exp := ``; exp != res {
+		t.Fatalf("unexpected results\nexp: %s\ngot: %s\n", exp, res)
+	}
+
+	// Verify the data was written.
+	if res, err := s.Query(`SELECT * FROM db0.rp0.cpu GROUP BY *`); err != nil {
+		t.Fatal(err)
+	} else if exp := fmt.Sprintf(`{"results":[{"statement_id":0,"series":[{"name":"cpu","tags":{"host":"server01"},"columns":["time","value"],"values":[["%s",1]]}]}]}`, now.Format(time.RFC3339Nano)); exp != res {
+		t.Fatalf("unexpected results\nexp: %s\ngot: %s\n", exp, res)
 	}
 }