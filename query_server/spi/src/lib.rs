use std::error;

use coordinator::errors::CoordinatorError;
use datafusion::arrow::error::ArrowError;
use datafusion::common::DataFusionError;
use datafusion::parquet::errors::ParquetError;
use datafusion::sql::sqlparser::parser::ParserError;
use error_code::ErrorCoder;
use meta::error::MetaError;
use models::auth::AuthError;
use models::codec::Encoding;
use models::define_result;
use models::error_code::ErrorCode;
use models::schema::TIME_FIELD_NAME;
use snafu::Snafu;

use crate::service::protocol::QueryId;

pub mod query;
pub mod server;
pub mod service;

define_result!(QueryError);

pub type GenericError = Box<dyn error::Error + Send + Sync>;

#[derive(Debug, Snafu, ErrorCoder)]
#[snafu(visibility(pub))]
#[error_code(mod_code = "01")]
pub enum QueryError {
    TsKv {
        source: tskv::Error,
    },

    Meta {
        source: MetaError,
    },

    Coordinator {
        source: CoordinatorError,
    },

<<<<<<< HEAD
=======
    #[snafu(display(
        "Internal error: {}. This was likely caused by a bug in Cnosdb's \
    code and we would welcome that you file an bug report in our issue tracker",
        reason
    ))]
    #[error_code(code = 9998)]
    Internal {
        reason: String,
    },

>>>>>>> 12f21c37
    Models {
        source: models::Error,
    },

    #[error_code(code = 9999)]
    Unimplement {
        msg: String,
    },

    #[error_code(code = 1)]
    Datafusion {
        source: DataFusionError,
    },

    #[error_code(code = 2)]
    Arrow {
        source: ArrowError,
    },

    #[snafu(display("Insufficient privileges, expected [{}]", privilege))]
    #[error_code(code = 4)]
    InsufficientPrivileges {
        privilege: String,
    },

    #[snafu(display("This feature is not implemented: {}", err))]
    #[error_code(code = 5)]
    NotImplemented {
        err: String,
    },

    #[snafu(display("Failed to build QueryDispatcher. err: {}", err))]
    #[error_code(code = 6)]
    BuildQueryDispatcher {
        err: String,
    },

    #[snafu(display("Udf already exists, name:{}.", name))]
    #[error_code(code = 7)]
    FunctionExists {
        name: String,
    },

    #[snafu(display("Udf not exists, name:{}.", name))]
    #[error_code(code = 8)]
    FunctionNotExists {
        name: String,
    },

    #[snafu(display("{}", source))]
    #[error_code(code = 9)]
    Parser {
        source: ParserError,
    },

    #[snafu(display("Failed to do analyze. err: {}", err))]
    #[error_code(code = 10)]
    Analyzer {
        err: String,
    },

    #[snafu(display("Query not found: {:?}", query_id))]
    #[error_code(code = 11)]
    QueryNotFound {
        query_id: QueryId,
    },

    #[snafu(display("Concurrent query request limit exceeded"))]
    #[error_code(code = 12)]
    RequestLimit,

    #[snafu(display("Multi-statement not allow, found num:{}, sql:{}", num, sql))]
    #[error_code(code = 13)]
    MultiStatement {
        num: usize,
        sql: String,
    },

    #[snafu(display("The query has been canceled"))]
    #[error_code(code = 14)]
    Cancel,

    #[snafu(display("The query server has been closed"))]
    #[error_code(code = 15)]
    Closed,

    #[snafu(display("Auth error: {}", source))]
    #[error_code(code = 16)]
    Auth {
        source: AuthError,
    },

    #[snafu(display("Invalid flatbuffers: {}", source))]
    #[error_code(code = 17)]
    InvalidFlatbuffer {
        source: flatbuffers::InvalidFlatbuffer,
    },

    #[snafu(display(
        "Common error: {}. This was likely caused by a bug in CnosDB's \
    code and we would welcome that you file an bug report in our issue tracker",
        msg
    ))]
    #[error_code(code = 18)]
    CommonError {
        msg: String,
    },

    #[snafu(display("Failed to write points flat buffer, err: {}", err))]
    #[error_code(code = 19)]
    ToPointsFlatBuffer {
        err: String,
    },

    #[snafu(display("Invalid array type, expected: {}, found: {}", expected, found))]
    #[error_code(code = 20)]
    InvalidArrayType {
        expected: String,
        found: String,
    },

    #[snafu(display("Column {} not found.", col))]
    #[error_code(code = 21)]
    ColumnNotFound {
        col: String,
    },

    #[snafu(display("Data type {} not support.", type_))]
    #[error_code(code = 22)]
    PointErrorDataTypeNotSupport {
        type_: String,
    },

    #[snafu(display("Column {} cannot be null.", col))]
    #[error_code(code = 23)]
    PointErrorNotNullConstraint {
        col: String,
    },

    #[snafu(display("Invalid parameter : {}", reason))]
    #[error_code(code = 24)]
    InvalidParam {
        reason: String,
    },

    #[snafu(display("File has no footer"))]
    #[error_code(code = 25)]
    NoFooter,

    #[snafu(display("Read/Write record file block: {}", reason))]
    #[error_code(code = 26)]
    RecordFileIo {
        reason: String,
    },

    #[snafu(display("Semantic error: {}", err))]
    #[error_code(code = 3)]
    Semantic {
        err: String,
    },

    #[snafu(display("Semantic error: Field or Tag have the same name {}", column))]
    #[error_code(code = 27)]
    SameColumnName {
        column: String,
    },

    #[snafu(display("Semantic error:  column {} already exists in table {}", column, table))]
    #[error_code(code = 28)]
    ColumnAlreadyExists {
        table: String,
        column: String,
    },

    #[snafu(display("Semantic error: Column {} not exists in table {}", column, table))]
    #[error_code(code = 29)]
    ColumnNotExists {
        table: String,
        column: String,
    },

    #[snafu(display("Semantic error: Can't drop tag column {}.", column))]
    #[error_code(code = 30)]
    DropTag {
        column: String,
    },

    #[snafu(display("Semantic error: Can't drop column {}.", TIME_FIELD_NAME))]
    #[error_code(code = 31)]
    DropTime,

    #[snafu(display("Semantic error: There must be at least one field column."))]
    #[error_code(code = 32)]
    AtLeastOneField,

    #[snafu(display("Semantic error: There must be at least one tag column. "))]
    #[error_code(code = 33)]
    AtLeastOneTag,

    #[snafu(display("Semantic error: Tag does not support compression"))]
    #[error_code(code = 34)]
    TagNotSupportCompression,

    #[snafu(display(
        "Semantic error: Column {} does not support modification",
        TIME_FIELD_NAME
    ))]
    #[error_code(code = 35)]
    TimeColumnAlter,

    #[snafu(display("Semantic error: DB {} conflict with table {}", db, table))]
    #[error_code(code = 36)]
    DBTableConflict {
        db: String,
        table: String,
    },

    #[snafu(display("Semantic error: OFFSET must be >= 0, '{}' was provided.", provide))]
    #[error_code(code = 37)]
    OffsetBtZero {
        provide: i64,
    },

    #[snafu(display("Semantic error: The OFFSET clause must be a constant of BIGINT type"))]
    #[error_code(code = 38)]
    OffsetConstant,

    #[snafu(display("Semantic error: Limit must be >= 0, '{}' was provided.", provide))]
    #[error_code(code = 39)]
    LimitBtZero {
        provide: i64,
    },

    #[snafu(display("Semantic error: The LIMIT clause must be a constant of BIGINT type"))]
    #[error_code(code = 40)]
    LimitConstant,

    #[snafu(display("Semantic error: Unexpected data type {} of {}", data_type, column))]
    #[error_code(code = 41)]
    DataType {
        data_type: String,
        column: String,
    },

    #[snafu(display(
        "Semantic error: Unsupported encoding type {:?} for {}",
        encoding_type,
        data_type
    ))]
    #[error_code(code = 42)]
    EncodingType {
        encoding_type: Encoding,
        data_type: String,
    },

    #[snafu(display("Semantic error: System roles are not allowed to be modified"))]
    #[error_code(code = 43)]
    SystemRoleModification,

    #[snafu(display(
        "Semantic error: Insert column '{}' does not exist in target table, expect {}",
        insert_col,
        fields
    ))]
    #[error_code(code = 44)]
    MissingColumn {
        insert_col: String,
        fields: String,
    },

    #[snafu(display("Semantic error: Insert columns and Source columns not match"))]
    #[error_code(code = 45)]
    MismatchColumns,

    #[snafu(display(
        "Semantic error: SHOW SERIES does not support where clause contains field {}",
        column
    ))]
    #[error_code(code = 46)]
    ShowSeriesWhereContainsField {
        column: String,
    },

    #[error_code(code = 47)]
    ObjectStore {
        source: object_store::Error,
    },

    #[error_code(code = 48)]
    #[snafu(display("Failed to close parquet writer, error: {}", source))]
    CloseParquetWriter {
        source: ParquetError,
    },

    #[error_code(code = 49)]
    #[snafu(display("Failed to serialize data to parquet bytes, error: {}", source))]
    SerializeParquet {
        source: ParquetError,
    },

    #[error_code(code = 50)]
    #[snafu(display("Failed to build parquet writer, error: {}", source))]
    BuildParquetArrowWriter {
        source: ParquetError,
    },

    #[error_code(code = 51)]
    #[snafu(display("Failed to serialize data to csv bytes, error: {}", source))]
    SerializeCsv {
        source: ArrowError,
    },

    #[error_code(code = 52)]
    #[snafu(display("Failed to serialize data to json bytes, error: {}", source))]
    SerializeJson {
        source: ArrowError,
    },

    #[error_code(code = 53)]
    #[snafu(display("{}", source))]
    StdIoError {
        source: std::io::Error,
    },

    #[error_code(code = 54)]
    #[snafu(display("{}", source))]
    SerdeJsonError {
        source: serde_json::Error,
    },

    #[error_code(code = 55)]
    #[snafu(display("{}", source))]
    SnappyError {
        source: snap::Error,
    },

    #[error_code(code = 56)]
    #[snafu(display("Invalid prom remote read request, error: {}", source))]
    InvalidRemoteReadReq {
        source: GenericError,
    },

    #[error_code(code = 57)]
    #[snafu(display("Invalid prom remote write requeset, error: {}", source))]
    InvalidRemoteWriteReq {
        source: GenericError,
    },

    #[snafu(display("Invalid TimeWindow parameter : {}", reason))]
    #[error_code(code = 58)]
    InvalidTimeWindowParam {
        reason: String,
    },
}

impl From<ParserError> for QueryError {
    fn from(value: ParserError) -> Self {
        QueryError::Parser { source: value }
    }
}

impl From<DataFusionError> for QueryError {
    fn from(value: DataFusionError) -> Self {
        match value {
            DataFusionError::External(e) if e.downcast_ref::<QueryError>().is_some() => {
                *e.downcast::<QueryError>().unwrap()
            }

            DataFusionError::External(e) if e.downcast_ref::<MetaError>().is_some() => {
                QueryError::Meta {
                    source: *e.downcast::<MetaError>().unwrap(),
                }
            }

            DataFusionError::External(e) if e.downcast_ref::<tskv::Error>().is_some() => {
                QueryError::TsKv {
                    source: *e.downcast::<tskv::Error>().unwrap(),
                }
            }

            DataFusionError::External(e) if e.downcast_ref::<CoordinatorError>().is_some() => {
                QueryError::Coordinator {
                    source: *e.downcast::<CoordinatorError>().unwrap(),
                }
            }
            DataFusionError::ArrowError(e) => e.into(),
            v => QueryError::Datafusion { source: v },
        }
    }
}

impl From<MetaError> for QueryError {
    fn from(value: MetaError) -> Self {
        QueryError::Meta { source: value }
    }
}

impl From<CoordinatorError> for QueryError {
    fn from(value: CoordinatorError) -> Self {
        QueryError::Coordinator { source: value }
    }
}

impl From<tskv::Error> for QueryError {
    fn from(value: tskv::Error) -> Self {
        QueryError::TsKv { source: value }
    }
}

impl From<models::Error> for QueryError {
    fn from(value: models::Error) -> Self {
        QueryError::Models { source: value }
    }
}

impl From<ArrowError> for QueryError {
    fn from(value: ArrowError) -> Self {
        match value {
            ArrowError::ExternalError(e) if e.downcast_ref::<QueryError>().is_some() => {
                *e.downcast::<QueryError>().unwrap()
            }
            ArrowError::ExternalError(e) if e.downcast_ref::<MetaError>().is_some() => {
                QueryError::Meta {
                    source: *e.downcast::<MetaError>().unwrap(),
                }
            }
            ArrowError::ExternalError(e) if e.downcast_ref::<tskv::Error>().is_some() => {
                QueryError::TsKv {
                    source: *e.downcast::<tskv::Error>().unwrap(),
                }
            }
            ArrowError::ExternalError(e) if e.downcast_ref::<DataFusionError>().is_some() => {
                let df_error = *e.downcast::<DataFusionError>().unwrap();
                df_error.into()
            }
            ArrowError::ExternalError(e) if e.downcast_ref::<CoordinatorError>().is_some() => {
                QueryError::Coordinator {
                    source: *e.downcast::<CoordinatorError>().unwrap(),
                }
            }
            ArrowError::ExternalError(e) if e.downcast_ref::<ArrowError>().is_some() => {
                let arrow_error = *e.downcast::<ArrowError>().unwrap();
                arrow_error.into()
            }
            other => QueryError::Arrow { source: other },
        }
    }
}

impl From<object_store::Error> for QueryError {
    fn from(source: object_store::Error) -> Self {
        QueryError::ObjectStore { source }
    }
}

impl From<std::io::Error> for QueryError {
    fn from(source: std::io::Error) -> Self {
        QueryError::StdIoError { source }
    }
}

impl From<serde_json::Error> for QueryError {
    fn from(source: serde_json::Error) -> Self {
        QueryError::SerdeJsonError { source }
    }
}

impl From<snap::Error> for QueryError {
    fn from(source: snap::Error) -> Self {
        QueryError::SnappyError { source }
    }
}

impl QueryError {
    pub fn error_code(&self) -> &dyn ErrorCode {
        match self {
            QueryError::Meta { source } => source.error_code(),
            QueryError::TsKv { source } => source.error_code(),
            QueryError::Coordinator { source } => source.error_code(),
            _ => self,
        }
    }
}

#[test]
fn test_mod_code() {
    let e = QueryError::LimitConstant;
    assert!(e.error_code().code().starts_with("01"));
}<|MERGE_RESOLUTION|>--- conflicted
+++ resolved
@@ -40,8 +40,6 @@
         source: CoordinatorError,
     },
 
-<<<<<<< HEAD
-=======
     #[snafu(display(
         "Internal error: {}. This was likely caused by a bug in Cnosdb's \
     code and we would welcome that you file an bug report in our issue tracker",
@@ -52,7 +50,6 @@
         reason: String,
     },
 
->>>>>>> 12f21c37
     Models {
         source: models::Error,
     },
