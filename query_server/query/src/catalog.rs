--- conflicted
+++ resolved
@@ -1,26 +1,16 @@
 use std::{collections::HashMap, sync::Arc};
 
-<<<<<<< HEAD
 use coordinator::service::CoordinatorRef;
-use datafusion::{
-    catalog::{catalog::CatalogProvider, schema::SchemaProvider},
-    datasource::TableProvider,
-    error::{DataFusionError, Result},
-};
+
 use models::{
     meta_data::DatabaseInfo,
     schema::{DatabaseSchema, TableSchema},
 };
 use parking_lot::RwLock;
-use spi::catalog::{TableRef, DEFAULT_CATALOG};
-=======
-use models::schema::{DatabaseSchema, TableSchema};
-use parking_lot::RwLock;
-use spi::catalog::MetadataError;
+
 use spi::catalog::Result;
->>>>>>> f650166b
-
-use trace::info;
+use spi::catalog::{MetadataError, DEFAULT_CATALOG};
+
 use tskv::engine::EngineRef;
 
 pub type UserCatalogRef = Arc<UserCatalog>;
@@ -83,16 +73,12 @@
                     let mut schemas = self.schemas.write();
                     schemas.insert(
                         name.to_string(),
-<<<<<<< HEAD
-                        Arc::new(UserSchema::new(
+                        Arc::new(Database::new(
                             name.to_string(),
                             self.engine.clone(),
                             self.coord.clone(),
                             schema,
                         )),
-=======
-                        Arc::new(Database::new(name.to_string(), self.engine.clone(), schema)),
->>>>>>> f650166b
                     );
                     let v = schemas.get(name).unwrap();
                     return Some(v.clone());
@@ -107,40 +93,19 @@
         schema: Arc<Database>,
     ) -> Result<Option<Arc<Database>>> {
         let mut schemas = self.schemas.write();
-<<<<<<< HEAD
-        let schema_opt = schema.as_any().downcast_ref::<UserSchema>();
-        let user_schema = match schema_opt {
-            None => {
-                return Err(DataFusionError::Execution(
-                    "failed to register schema".to_string(),
-                ))
-            }
-            Some(v) => v,
-        };
-
-        info!(
-            "==== create_database: {}  config:{:#?}",
-            name, &user_schema.database_schema.config
-        );
 
         if let Some(client) = self.coord.tenant_meta(&DEFAULT_CATALOG.to_string()) {
             let info = DatabaseInfo {
                 name: name.to_string(),
-                shard: user_schema.database_schema.config.shard_num as u32,
-                ttl: user_schema.database_schema.config.ttl.time_stamp(),
-                vnode_duration: user_schema
-                    .database_schema
-                    .config
-                    .vnode_duration
-                    .time_stamp(),
-                replications: user_schema.database_schema.config.replica as u32,
+                shard: schema.database_schema.config.shard_num as u32,
+                ttl: schema.database_schema.config.ttl.time_stamp(),
+                vnode_duration: schema.database_schema.config.vnode_duration.time_stamp(),
+                replications: schema.database_schema.config.replica as u32,
                 buckets: vec![],
             };
             client.create_db(&name.to_string(), &info).unwrap(); //todo
         }
 
-=======
->>>>>>> f650166b
         self.engine
             .create_database(&schema.database_schema)
             .map_err(|_| MetadataError::DatabaseAlreadyExists {
@@ -160,18 +125,13 @@
     database_schema: DatabaseSchema,
 }
 
-<<<<<<< HEAD
-impl UserSchema {
+impl Database {
     pub fn new(
         db: String,
         engine: EngineRef,
         coord: CoordinatorRef,
         database_schema: DatabaseSchema,
     ) -> Self {
-=======
-impl Database {
-    pub fn new(db: String, engine: EngineRef, database_schema: DatabaseSchema) -> Self {
->>>>>>> f650166b
         Self {
             db_name: db,
             tables: RwLock::new(HashMap::new()),
@@ -197,18 +157,8 @@
 
         let mut tables = self.tables.write();
         if let Ok(Some(schema)) = self.engine.get_table_schema(&self.db_name, name) {
-<<<<<<< HEAD
-            let table = Arc::new(ClusterTable::new(
-                self.engine.clone(),
-                self.coord.clone(),
-                schema,
-            ));
-            tables.insert(name.to_owned(), table.clone());
-            return Some(table);
-=======
             tables.insert(name.to_owned(), schema.clone());
             return Some(schema);
->>>>>>> f650166b
         }
 
         // get external table
@@ -229,23 +179,7 @@
                 message: format!("{}", e),
             })?;
         let mut tables = self.tables.write();
-<<<<<<< HEAD
-        let table_schema = table.as_any().downcast_ref::<TableSchema>();
-        let cluster_table = match table_schema {
-            None => table,
-            Some(schema) => {
-                self.engine
-                    .create_table(schema)
-                    .map_err(|e| DataFusionError::External(Box::new(e)))?;
-                let cluster_table =
-                    ClusterTable::new(self.engine.clone(), self.coord.clone(), schema.clone());
-                Arc::new(cluster_table)
-            }
-        };
-        Ok(tables.insert(name, cluster_table))
-=======
         Ok(tables.insert(name, table))
->>>>>>> f650166b
     }
 
     pub fn deregister_table(&self, name: &str) -> Result<Option<TableSchema>> {
