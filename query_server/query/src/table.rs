use std::{any::Any, sync::Arc};

use async_trait::async_trait;
use coordinator::service::CoordinatorRef;
use datafusion::{
    arrow::datatypes::SchemaRef,
    common::DFSchemaRef,
    datasource::{TableProvider, TableType},
    error::{DataFusionError, Result},
    execution::context::SessionState,
    logical_expr::{Expr, TableProviderFilterPushDown},
    physical_plan::{project_schema, ExecutionPlan},
};
use models::predicate::domain::{Predicate, PredicateRef};
use models::schema::TskvTableSchema;
use spi::catalog::MetadataError;
use tskv::engine::EngineRef;

use crate::{
    data_source::tskv_sink::TskvRecordBatchSinkProvider,
    extension::physical::plan_node::{table_writer::TableWriterExec, tag_scan::TagScanExec},
    tskv_exec::TskvExec,
};

#[derive(Clone)]
pub struct ClusterTable {
    engine: EngineRef,
<<<<<<< HEAD
    coord: CoordinatorRef,
    schema: TableSchema,
=======
    schema: TskvTableSchema,
>>>>>>> f650166b
}

impl ClusterTable {
    pub(crate) async fn create_physical_plan(
        &self,
        projection: &Option<Vec<usize>>,
        predicate: PredicateRef,
    ) -> Result<Arc<dyn ExecutionPlan>> {
        let proj_schema = self.project_schema(projection)?;

        Ok(Arc::new(TskvExec::new(
            self.schema.clone(),
            proj_schema,
            predicate,
            self.engine.clone(),
        )))
    }

<<<<<<< HEAD
    pub fn new(engine: EngineRef, coord: CoordinatorRef, schema: TableSchema) -> Self {
        ClusterTable {
            engine,
            coord,
            schema,
        }
=======
    pub fn new(engine: EngineRef, schema: TskvTableSchema) -> Self {
        ClusterTable { engine, schema }
>>>>>>> f650166b
    }

    pub async fn write(
        &self,
        _state: &SessionState,
        input: Arc<dyn ExecutionPlan>,
    ) -> Result<Arc<dyn ExecutionPlan>> {
        let record_batch_sink_privider = Arc::new(TskvRecordBatchSinkProvider::new(
            self.engine.clone(),
            self.coord.clone(),
            self.schema.clone(),
        ));

        Ok(Arc::new(TableWriterExec::new(
            input,
            self.schema.clone(),
            record_batch_sink_privider,
        )))
    }

    pub async fn tag_scan(
        &self,
        _ctx: &SessionState,
        projected_schema: &DFSchemaRef,
        filters: &[Expr],
        limit: Option<usize>,
    ) -> Result<Arc<dyn ExecutionPlan>> {
        let filter = Arc::new(
            Predicate::default()
                .set_limit(limit)
                .push_down_filter(filters, &self.schema),
        );

        Ok(Arc::new(TagScanExec::new(
            Arc::new(self.schema.clone()),
            Arc::new(projected_schema.as_ref().into()),
            filter,
            self.engine.clone(),
        )))
    }

    pub fn table_schema(&self) -> &TskvTableSchema {
        &self.schema
    }

    // Check and return the projected schema
    fn project_schema(&self, projection: &Option<Vec<usize>>) -> Result<SchemaRef> {
        valid_project(&self.schema, projection)
            .map_err(|err| DataFusionError::External(Box::new(err)))?;
        project_schema(&self.schema.to_arrow_schema(), projection.as_ref())
    }
}

#[async_trait]
impl TableProvider for ClusterTable {
    fn as_any(&self) -> &dyn Any {
        self
    }

    fn schema(&self) -> SchemaRef {
        self.schema.to_arrow_schema()
    }

    fn table_type(&self) -> TableType {
        TableType::Base
    }

    async fn scan(
        &self,
        _ctx: &SessionState,
        projection: &Option<Vec<usize>>,
        filters: &[Expr],
        limit: Option<usize>,
    ) -> Result<Arc<dyn ExecutionPlan>> {
        let filter = Arc::new(
            Predicate::default()
                .set_limit(limit)
                .push_down_filter(filters, &self.schema),
        );

        return self.create_physical_plan(projection, filter).await;
    }
    fn supports_filter_pushdown(&self, _: &Expr) -> Result<TableProviderFilterPushDown> {
        Ok(TableProviderFilterPushDown::Inexact)
    }
}

/// Check the validity of the projection
///
/// 1. If the projection contains the time column, it must contain the field column, otherwise an error will be reported
pub fn valid_project(
    schema: &TskvTableSchema,
    projection: &Option<Vec<usize>>,
) -> std::result::Result<(), MetadataError> {
    let mut field_count = 0;
    let mut contains_time_column = false;

    if let Some(e) = projection.as_ref() {
        e.iter().cloned().for_each(|idx| {
            if let Some(c) = schema.column_by_index(idx) {
                if c.column_type.is_time() {
                    contains_time_column = true;
                }
                if c.column_type.is_field() {
                    field_count += 1;
                }
            };
        });
    }

    if contains_time_column && field_count == 0 {
        return Err(MetadataError::InvalidSchema {
            error_msg:
                "If the projection contains the time column, it must contain the field column"
                    .to_string(),
        });
    }

    Ok(())
}<|MERGE_RESOLUTION|>--- conflicted
+++ resolved
@@ -25,12 +25,8 @@
 #[derive(Clone)]
 pub struct ClusterTable {
     engine: EngineRef,
-<<<<<<< HEAD
     coord: CoordinatorRef,
-    schema: TableSchema,
-=======
     schema: TskvTableSchema,
->>>>>>> f650166b
 }
 
 impl ClusterTable {
@@ -49,17 +45,12 @@
         )))
     }
 
-<<<<<<< HEAD
-    pub fn new(engine: EngineRef, coord: CoordinatorRef, schema: TableSchema) -> Self {
+    pub fn new(engine: EngineRef, coord: CoordinatorRef, schema: TskvTableSchema) -> Self {
         ClusterTable {
             engine,
             coord,
             schema,
         }
-=======
-    pub fn new(engine: EngineRef, schema: TskvTableSchema) -> Self {
-        ClusterTable { engine, schema }
->>>>>>> f650166b
     }
 
     pub async fn write(
