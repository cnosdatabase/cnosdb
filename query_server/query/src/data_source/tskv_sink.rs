--- conflicted
+++ resolved
@@ -4,13 +4,9 @@
 use datafusion::arrow::record_batch::RecordBatch;
 
 use datafusion::physical_plan::metrics::{self, ExecutionPlanMetricsSet, MetricBuilder};
-<<<<<<< HEAD
 use models::consistency_level::ConsistencyLevel;
-use models::schema::TableSchema;
 
-=======
 use models::schema::TskvTableSchema;
->>>>>>> f650166b
 use protos::kv_service::WritePointsRpcRequest;
 use snafu::ResultExt;
 use spi::catalog::DEFAULT_CATALOG;
@@ -67,26 +63,17 @@
 
 pub struct TskvRecordBatchSinkProvider {
     engine: EngineRef,
-<<<<<<< HEAD
     coord: CoordinatorRef,
-    schema: TableSchema,
+    schema: TskvTableSchema,
 }
 
 impl TskvRecordBatchSinkProvider {
-    pub fn new(engine: EngineRef, coord: CoordinatorRef, schema: TableSchema) -> Self {
+    pub fn new(engine: EngineRef, coord: CoordinatorRef, schema: TskvTableSchema) -> Self {
         Self {
             engine,
             coord,
             schema,
         }
-=======
-    schema: TskvTableSchema,
-}
-
-impl TskvRecordBatchSinkProvider {
-    pub fn new(engine: EngineRef, schema: TskvTableSchema) -> Self {
-        Self { engine, schema }
->>>>>>> f650166b
     }
 }
 
