use std::sync::Arc;

use async_trait::async_trait;
use coordinator::service::CoordinatorRef;
use datafusion::scheduler::Scheduler;
use spi::{
    query::{dispatcher::QueryDispatcher, session::IsiphoSessionCtxFactory},
    server::dbms::DatabaseManagerSystem,
    server::BuildSnafu,
    server::Result,
    server::{AuthSnafu, LoadFunctionSnafu, MetaDataSnafu, QuerySnafu},
    service::protocol::{Query, QueryHandle, QueryId},
};

use tskv::kv_option::Options;

use crate::metadata::LocalCatalogMeta;
use crate::sql::optimizer::CascadeOptimizerBuilder;
use crate::sql::parser::DefaultParser;
use crate::{
    auth::{
        auth_client::{AuthClient, AuthClientMock},
        auth_control::AccessControl,
    },
    dispatcher::manager::SimpleQueryDispatcher,
    function::simple_func_manager::SimpleFunctionMetadataManager,
};
use crate::{
    dispatcher::manager::SimpleQueryDispatcherBuilder, extension::expr::load_all_functions,
};
use snafu::ResultExt;
use tskv::engine::EngineRef;

pub struct Cnosdbms<A, D> {
    // TODO access control
    access_control: AccessControl<A>,
    // query dispatcher & query execution
    query_dispatcher: D,
}

#[async_trait]
impl<A, D> DatabaseManagerSystem for Cnosdbms<A, D>
where
    A: AuthClient,
    D: QueryDispatcher,
{
    async fn execute(&self, query: &Query) -> Result<QueryHandle> {
        let query_id = self.query_dispatcher.create_query_id();

        let user = self
            .access_control
            .access_check(query.context().user_info())
            .context(AuthSnafu)?;
        let tenant_id = self
            .access_control
            .tenant_id(query.context().tenant())
            .context(AuthSnafu)?;

        let result = self
            .query_dispatcher
            .execute_query(tenant_id, user, query_id, query)
            .await
            .context(QuerySnafu)?;

        Ok(QueryHandle::new(query_id, query.clone(), result))
    }

    fn metrics(&self) -> String {
        let infos = self.query_dispatcher.running_query_infos();
        let status = self.query_dispatcher.running_query_status();

        format!(
            "infos: {}\nstatus: {}\n",
            infos
                .iter()
                .map(|e| format!("{:?}", e))
                .collect::<Vec<_>>()
                .join(","),
            status
                .iter()
                .map(|e| format!("{:?}", e))
                .collect::<Vec<_>>()
                .join(",")
        )
    }

    fn cancel(&self, query_id: &QueryId) {
        self.query_dispatcher.cancel_query(query_id);
    }
}

pub fn make_cnosdbms(
    engine: EngineRef,
<<<<<<< HEAD
    coord: CoordinatorRef,
    options: Options,
) -> Result<Cnosdbms> {
=======
    options: Options,
) -> Result<Cnosdbms<AuthClientMock, SimpleQueryDispatcher>> {
>>>>>>> 42bfe432
    // todo: add query config
    // for now only support local mode
    let mut function_manager = SimpleFunctionMetadataManager::default();
    load_all_functions(&mut function_manager).context(LoadFunctionSnafu)?;

    let meta = Arc::new(
        LocalCatalogMeta::new_with_default(engine, coord, Arc::new(function_manager))
            .context(MetaDataSnafu)?,
    );

    // TODO session config need load global system config
    let session_factory = Arc::new(IsiphoSessionCtxFactory::default());
    let parser = Arc::new(DefaultParser::default());
    let optimizer = Arc::new(CascadeOptimizerBuilder::default().build());
    // TODO wrap, and num_threads configurable
    let scheduler = Arc::new(Scheduler::new(num_cpus::get() * 2));

    let queries_limit = options.query.max_server_connections;

    let query_dispatcher = SimpleQueryDispatcherBuilder::default()
        .with_metadata(meta)
        .with_session_factory(session_factory)
        .with_parser(parser)
        .with_optimizer(optimizer)
        .with_scheduler(scheduler)
        .with_queries_limit(queries_limit)
        .build()
        .context(BuildSnafu)?;

    // TODO
    let auth_mock = Arc::new(AuthClientMock::new());
    let access_control = AccessControl::new(auth_mock);

    Ok(Cnosdbms {
        access_control,
        query_dispatcher,
    })
}

#[cfg(test)]
mod tests {
    use chrono::Utc;
    use config::get_config;
<<<<<<< HEAD
    use coordinator::{meta_client_mock::MockMetaManager, service::MockCoordinator};
=======
    use models::auth::user::UserInfo;
>>>>>>> 42bfe432
    use std::ops::DerefMut;
    use trace::debug;

    use super::*;
    use datafusion::arrow::{
        datatypes::Schema, record_batch::RecordBatch, util::pretty::pretty_format_batches,
    };
    use spi::{
        catalog::DEFAULT_CATALOG, query::execution::Output, service::protocol::ContextBuilder,
    };
    use tskv::engine::MockEngine;

    #[macro_export]
    macro_rules! assert_batches_eq {
        ($EXPECTED_LINES: expr, $CHUNKS: expr) => {
            let expected_lines: Vec<String> = $EXPECTED_LINES.iter().map(|&s| s.into()).collect();

            let formatted = pretty_format_batches($CHUNKS).unwrap().to_string();

            let actual_lines: Vec<&str> = formatted.trim().lines().collect();

            assert_eq!(
                expected_lines, actual_lines,
                "\n\nexpected:\n\n{:#?}\nactual:\n\n{:#?}\n\n",
                expected_lines, actual_lines
            );
        };
    }

    async fn exec_sql<A, D>(db: &Cnosdbms<A, D>, sql: &str) -> Vec<RecordBatch>
    where
        A: AuthClient,
        D: QueryDispatcher,
    {
        let user = UserInfo {
            user: DEFAULT_CATALOG.to_string(),
            password: "todo".to_string(),
            private_key: None,
        };
        let query = Query::new(ContextBuilder::new(user).build(), sql.to_string());

        // let db = make_cnosdbms(Arc::new(MockEngine::default())).unwrap();
        let mut actual = vec![];

        let mut result = db.execute(&query).await.unwrap();

        for ele in result.result().iter_mut() {
            match ele {
                Output::StreamData(data) => {
                    actual.append(data);
                }
                Output::Nil(_) => {
                    let batch = RecordBatch::new_empty(Arc::new(Schema::empty()));
                    actual.push(batch);
                }
            }
        }
        actual
    }

    #[tokio::test]
    async fn test_simple_sql() {
        let config = get_config("../../config/config.toml");
        let opt = Options::from(&config);
        let db = make_cnosdbms(
            Arc::new(MockEngine::default()),
            Arc::new(MockCoordinator::default()),
            opt,
        )
        .unwrap();

        let mut result = exec_sql(&db, "SELECT * FROM (VALUES (1, 'one'), (2, 'two'), (3, 'three')) AS t (num,letter) order by num").await;

        let expected = vec![
            "+-----+--------+",
            "| num | letter |",
            "+-----+--------+",
            "| 1   | one    |",
            "| 2   | two    |",
            "| 3   | three  |",
            "+-----+--------+",
        ];

        // let formatted = pretty_format_batches(result.deref_mut())
        //     .unwrap()
        //     .to_string();

        // println!("{}", formatted);

        assert_batches_eq!(expected, result.deref_mut());
    }

    fn generate_data(n: usize) -> String {
        // let mut random = rand::thread_rng();

        // random.gen_range();
        debug!("start generate data.");
        let rows: Vec<String> = (0..n)
            .into_iter()
            .map(|i| {
                format!(
                    "({}, '{}----xxxxxx=====3333444hhhhhhxx324r9cc')",
                    i % 1000,
                    i % 100
                )
            })
            .collect();
        // .reduce(|l, r| {
        //     format!("{}, {}", l, r)
        // }).unwrap();

        let result = rows.join(",");

        debug!("end generate data.");

        result
    }

    #[tokio::test]
    #[ignore]
    async fn test_topk_sql() {
        // trace::init_default_global_tracing("/tmp", "test_rust.log", "debug");
        let config = get_config("../../config/config.toml");
        let opt = Options::from(&config);
        let db = make_cnosdbms(
            Arc::new(MockEngine::default()),
            Arc::new(MockCoordinator::default()),
            opt,
        )
        .unwrap();

        let sql = format!(
            "SELECT * FROM
        (VALUES  {}) AS t (num,letter)
        order by num limit 20",
            generate_data(1_000_000)
        );

        let start = Utc::now();

        let mut result = exec_sql(&db, &sql).await;

        let end = Utc::now();

        println!("used time: {}", (start - end).num_milliseconds());

        let expected = vec![
            "+-----+--------+",
            "| num | letter |",
            "+-----+--------+",
            "| 1   | one    |",
            "| 2   | two    |",
            "+-----+--------+",
        ];

        assert_batches_eq!(expected, result.deref_mut());
    }

    #[tokio::test]
    async fn test_topk_desc_sql() {
        // trace::init_default_global_tracing("/tmp", "test_rust.log", "debug");
        let config = get_config("../../config/config.toml");
        let opt = Options::from(&config);
        let db = make_cnosdbms(
            Arc::new(MockEngine::default()),
            Arc::new(MockCoordinator::default()),
            opt,
        )
        .unwrap();

        let mut result = exec_sql(
            &db,
            "
        SELECT * FROM
        (VALUES  (9, 'nine'),(2, 'two'), (1, 'one'), (3, 'three')) AS t (num,letter)
        order by num desc limit 2",
        )
        .await;

        let expected = vec![
            "+-----+--------+",
            "| num | letter |",
            "+-----+--------+",
            "| 9   | nine   |",
            "| 3   | three  |",
            "+-----+--------+",
        ];

        // let formatted = pretty_format_batches(result.deref_mut())
        //     .unwrap()
        //     .to_string();

        // println!("{}", formatted);

        assert_batches_eq!(expected, result.deref_mut());
    }

    #[tokio::test]
    #[ignore]
    async fn test_create_external_csv_table() {
        let config = get_config("../../config/config.toml");
        let opt = Options::from(&config);
        let db = make_cnosdbms(
            Arc::new(MockEngine::default()),
            Arc::new(MockCoordinator::default()),
            opt,
        )
        .unwrap();

        assert_batches_eq!(
            vec!["++", "++", "++",],
            exec_sql(
                &db,
                "CREATE EXTERNAL TABLE decimal_simple (
                    c1  DECIMAL(10,6) NOT NULL,
                    c2  DOUBLE NOT NULL,
                    c3  BIGINT NOT NULL,
                    c4  BOOLEAN NOT NULL,
                    c5  DECIMAL(12,7) NOT NULL
                )
                STORED AS CSV
                WITH HEADER ROW
                LOCATION 'tests/data/csv/decimal_data.csv'",
            )
            .await
            .deref_mut()
        );

        assert_batches_eq!(
            vec![
                "+----------+----------------+-----+-------+-----------+",
                "| c1       | c2             | c3  | c4    | c5        |",
                "+----------+----------------+-----+-------+-----------+",
                "| 0.000010 | 0.000000000001 | 1   | true  | 0.0000140 |",
                "| 0.000020 | 0.000000000002 | 2   | true  | 0.0000250 |",
                "| 0.000020 | 0.000000000002 | 3   | false | 0.0000190 |",
                "| 0.000030 | 0.000000000003 | 4   | true  | 0.0000320 |",
                "| 0.000030 | 0.000000000003 | 5   | false | 0.0000350 |",
                "| 0.000030 | 0.000000000003 | 5   | true  | 0.0000110 |",
                "| 0.000040 | 0.000000000004 | 5   | true  | 0.0000440 |",
                "| 0.000040 | 0.000000000004 | 8   | false | 0.0000440 |",
                "| 0.000040 | 0.000000000004 | 12  | false | 0.0000400 |",
                "| 0.000040 | 0.000000000004 | 14  | true  | 0.0000400 |",
                "| 0.000050 | 0.000000000005 | 1   | false | 0.0001000 |",
                "| 0.000050 | 0.000000000005 | 4   | true  | 0.0000780 |",
                "| 0.000050 | 0.000000000005 | 8   | false | 0.0000330 |",
                "| 0.000050 | 0.000000000005 | 9   | true  | 0.0000520 |",
                "| 0.000050 | 0.000000000005 | 100 | true  | 0.0000680 |",
                "+----------+----------------+-----+-------+-----------+",
            ],
            exec_sql(&db, "select * from decimal_simple order by c1,c2,c3,c4,c5;",)
                .await
                .deref_mut()
        );
    }

    #[tokio::test]
    #[ignore]
    async fn test_create_external_parquet_table() {
        let config = get_config("../../config/config.toml");
        let opt = Options::from(&config);
        let db = make_cnosdbms(
            Arc::new(MockEngine::default()),
            Arc::new(MockCoordinator::default()),
            opt,
        )
        .unwrap();

        assert_batches_eq!(
            vec!["++", "++", "++",],
            exec_sql(
                &db,
                "
            CREATE EXTERNAL TABLE rep
            STORED AS PARQUET
            LOCATION 'tests/data/parquet/userdata1.parquet';",
            )
            .await
            .deref_mut()
        );

        assert_batches_eq!(vec![
            "+---------------------+----+---------+---------+--------------------------+--------+----------------+------------------+------------------------+------------+-----------+--------------------------+-------+",
            "| COUNT(UInt8(1))     |    |         |         |                          |        |                |                  |                        |            |           |                          |       |",
            "+---------------------+----+---------+---------+--------------------------+--------+----------------+------------------+------------------------+------------+-----------+--------------------------+-------+",
            "| 1000                |    |         |         |                          |        |                |                  |                        |            |           |                          |       |",
            "| 2016-02-03 07:55:29 | 1  | Amanda  | Jordan  | ajordan0@com.com         | Female | 1.197.201.2    | 6759521864920116 | Indonesia              | 3/8/1971   | 49756.53  | Internal Auditor         | 1E+02 |",
            "| 2016-02-03 17:04:03 | 2  | Albert  | Freeman | afreeman1@is.gd          | Male   | 218.111.175.34 |                  | Canada                 | 1/16/1968  | 150280.17 | Accountant IV            |       |",
            "| 2016-02-03 01:09:31 | 3  | Evelyn  | Morgan  | emorgan2@altervista.org  | Female | 7.161.136.94   | 6767119071901597 | Russia                 | 2/1/1960   | 144972.51 | Structural Engineer      |       |",
            "| 2016-02-03 00:36:21 | 4  | Denise  | Riley   | driley3@gmpg.org         | Female | 140.35.109.83  | 3576031598965625 | China                  | 4/8/1997   | 90263.05  | Senior Cost Accountant   |       |",
            "| 2016-02-03 05:05:31 | 5  | Carlos  | Burns   | cburns4@miitbeian.gov.cn |        | 169.113.235.40 | 5602256255204850 | South Africa           |            |           |                          |       |",
            "| 2016-02-03 07:22:34 | 6  | Kathryn | White   | kwhite5@google.com       | Female | 195.131.81.179 | 3583136326049310 | Indonesia              | 2/25/1983  | 69227.11  | Account Executive        |       |",
            "| 2016-02-03 08:33:08 | 7  | Samuel  | Holmes  | sholmes6@foxnews.com     | Male   | 232.234.81.197 | 3582641366974690 | Portugal               | 12/18/1987 | 14247.62  | Senior Financial Analyst |       |",
            "| 2016-02-03 06:47:06 | 8  | Harry   | Howell  | hhowell7@eepurl.com      | Male   | 91.235.51.73   |                  | Bosnia and Herzegovina | 3/1/1962   | 186469.43 | Web Developer IV         |       |",
            "| 2016-02-03 03:52:53 | 9  | Jose    | Foster  | jfoster8@yelp.com        | Male   | 132.31.53.61   |                  | South Korea            | 3/27/1992  | 231067.84 | Software Test Engineer I | 1E+02 |",
            "| 2016-02-03 18:29:47 | 10 | Emily   | Stewart | estewart9@opensource.org | Female | 143.28.251.245 | 3574254110301671 | Nigeria                | 1/28/1997  | 27234.28  | Health Coach IV          |       |",
            "+---------------------+----+---------+---------+--------------------------+--------+----------------+------------------+------------------------+------------+-----------+--------------------------+-------+",
        ], exec_sql(
            &db,
            "
            select count(1) from rep;
            select * from rep limit 10;
            ",
        )
        .await.deref_mut());
    }

    #[tokio::test]
    #[ignore]
    async fn test_create_external_json_table() {
        let config = get_config("../config/config.toml");
        let opt = Options::from(&config);
        let db = make_cnosdbms(
            Arc::new(MockEngine::default()),
            Arc::new(MockCoordinator::default()),
            opt,
        )
        .unwrap();

        assert_batches_eq!(
            vec!["++", "++", "++",],
            exec_sql(
                &db,
                "
            CREATE EXTERNAL TABLE rep
            STORED AS NDJSON
            LOCATION 'tests/data/json/schema_infer_limit.json';",
            )
            .await
            .deref_mut()
        );

        assert_batches_eq!(
            vec![
                "+-----+------+-------+---+",
                "| a   | b    | c     | d |",
                "+-----+------+-------+---+",
                "| 1   |      |       |   |",
                "| -10 | -3.5 |       |   |",
                "| 2   | 0.6  | false |   |",
                "| 1   | 2    | false | 4 |",
                "| 4   |      |       |   |",
                "+-----+------+-------+---+",
            ],
            exec_sql(
                &db,
                "
            select * from rep limit 10;
            select count(1) from rep;
            ",
            )
            .await
            .deref_mut()
        );
    }
}<|MERGE_RESOLUTION|>--- conflicted
+++ resolved
@@ -91,14 +91,9 @@
 
 pub fn make_cnosdbms(
     engine: EngineRef,
-<<<<<<< HEAD
     coord: CoordinatorRef,
     options: Options,
-) -> Result<Cnosdbms> {
-=======
-    options: Options,
 ) -> Result<Cnosdbms<AuthClientMock, SimpleQueryDispatcher>> {
->>>>>>> 42bfe432
     // todo: add query config
     // for now only support local mode
     let mut function_manager = SimpleFunctionMetadataManager::default();
@@ -142,11 +137,8 @@
 mod tests {
     use chrono::Utc;
     use config::get_config;
-<<<<<<< HEAD
     use coordinator::{meta_client_mock::MockMetaManager, service::MockCoordinator};
-=======
     use models::auth::user::UserInfo;
->>>>>>> 42bfe432
     use std::ops::DerefMut;
     use trace::debug;
 
