--- conflicted
+++ resolved
@@ -79,13 +79,8 @@
     CopyVnode, CreateDatabase, CreateRole, CreateStreamTable, CreateTable, CreateTenant,
     CreateUser, DDLPlan, DatabaseObjectType, DropDatabaseObject, DropGlobalObject,
     DropTenantObject, DropVnode, FileFormatOptions, FileFormatOptionsBuilder, GlobalObjectType,
-<<<<<<< HEAD
     GrantRevoke, LogicalPlanner, MoveVnode, Plan, PlanWithPrivileges, QueryPlan, RecoverDatabase,
-    RecoverTable, RecoverTenant, SYSPlan, TenantObjectType,
-=======
-    GrantRevoke, LogicalPlanner, MoveVnode, Plan, PlanWithPrivileges, QueryPlan,
-    RenameColumnAction, SYSPlan, TenantObjectType,
->>>>>>> 2f1fb649
+    RecoverTable, RecoverTenant, RenameColumnAction, SYSPlan, TenantObjectType,
 };
 use spi::query::session::SessionCtx;
 use spi::{QueryError, Result};
