--- conflicted
+++ resolved
@@ -634,13 +634,8 @@
         statement: ASTAlterTable,
         session: &IsiphoSessionCtx,
     ) -> Result<PlanWithPrivileges> {
-<<<<<<< HEAD
-        let table_name = normalize_sql_object_name(&statement.table_name);
+        let table_name = object_name_to_resolved_table(session, statement.table_name)?;
         let table_schema = self.get_tskv_schema(&table_name)?;
-=======
-        let table_name = object_name_to_resolved_table(session, statement.table_name)?;
-        let table_schema = self.get_tskv_schema(&table_name).await?;
->>>>>>> ccac7324
 
         let alter_action = match statement.alter_action {
             ASTAlterTableAction::AddColumn { column } => {
@@ -1091,14 +1086,7 @@
         Ok(self.schema_provider.get_table_source(table_ref)?.inner())
     }
 
-<<<<<<< HEAD
-    fn get_table_provider(&self, table_name: &str) -> Result<Arc<dyn TableProvider>> {
-=======
-    async fn get_table_provider(
-        &self,
-        table_name: &ResolvedTable,
-    ) -> Result<Arc<dyn TableProvider>> {
->>>>>>> ccac7324
+    fn get_table_provider(&self, table_name: &ResolvedTable) -> Result<Arc<dyn TableProvider>> {
         let table_source = self.get_table_source(table_name)?;
         Ok(source_as_provider(&table_source)?)
     }
@@ -1439,11 +1427,7 @@
         })
     }
 
-<<<<<<< HEAD
-    fn get_tskv_schema(&self, table_name: &str) -> Result<TskvTableSchemaRef> {
-=======
-    async fn get_tskv_schema(&self, table_name: &ResolvedTable) -> Result<TskvTableSchemaRef> {
->>>>>>> ccac7324
+    fn get_tskv_schema(&self, table_name: &ResolvedTable) -> Result<TskvTableSchemaRef> {
         Ok(self
             .get_table_provider(table_name)?
             .as_any()
