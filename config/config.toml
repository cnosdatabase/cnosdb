--- conflicted
+++ resolved
@@ -77,12 +77,7 @@
 [cluster]
 node_id = 100
 name = 'cluster_xxx'
-<<<<<<< HEAD
-meta = '127.0.0.1:21001'
-=======
 meta_service_addr = '127.0.0.1:21001'
-tenant = ''
->>>>>>> 7025515d
 
 http_listen_addr = '127.0.0.1:31007'
 grpc_listen_addr = '127.0.0.1:31008'
